"""Queryset for the redirects app."""

<<<<<<< HEAD
from readthedocs.core.utils.extend import SettingsOverrideObject
from readthedocs.projects.querysets import RelatedProjectQuerySet
=======
import logging

from django.db import models
from django.db.models import Value, CharField, Q, F

from readthedocs.core.utils.extend import SettingsOverrideObject

log = logging.getLogger(__name__)
>>>>>>> 3bbe4ece


class RedirectQuerySetBase(RelatedProjectQuerySet):

    """Redirects take into account their own privacy_level setting."""

    use_for_related_fields = True

<<<<<<< HEAD
    def get_redirect_path_with_status(self, path, language=None, version_slug=None):
        for redirect in self.select_related('project'):
=======
    def _add_user_repos(self, queryset, user):
        if user.is_authenticated:
            projects_pk = user.projects.all().values_list('pk', flat=True)
            user_queryset = self.filter(project__in=projects_pk)
            queryset = user_queryset | queryset
        return queryset.distinct()

    def api(self, user=None, detail=True):
        queryset = self.none()
        if user:
            queryset = self._add_user_repos(queryset, user)
        return queryset

    def get_redirect_path_with_status(self, path, full_path=None, language=None, version_slug=None):
        # add extra fields with the ``path`` and ``full_path`` to perform a
        # filter at db level instead with Python
        queryset = self.annotate(
            path=Value(
                path,
                output_field=CharField(),
            ),
            full_path=Value(
                full_path,
                output_field=CharField(),
            ),
        )
        prefix = Q(
            redirect_type='prefix',
            path__startswith=F('from_url'),
        )
        page = Q(
            redirect_type='page',
            path__exact=F('from_url'),
        )
        exact = (
            Q(
                redirect_type='exact',
                from_url__endswith='$rest',
                full_path__startswith=F('from_url_without_rest'),
            ) | Q(
                redirect_type='exact',
                full_path__exact=F('from_url'),
            )
        )
        sphinx_html = (
            Q(
                redirect_type='sphinx_html',
                path__endswith='/',
            ) | Q(
                redirect_type='sphinx_html',
                path__endswith='/index.html',
            )
        )
        sphinx_htmldir = Q(
            redirect_type='sphinx_htmldir',
            path__endswith='.html',
        )

        queryset = queryset.filter(prefix | page | exact | sphinx_html | sphinx_htmldir)

        # There should be one and only one redirect returned by this query. I
        # can't think in a case where there can be more at this point. I'm
        # leaving the loop just in case for now
        for redirect in queryset.select_related('project'):
>>>>>>> 3bbe4ece
            new_path = redirect.get_redirect_path(
                path=path,
                language=language,
                version_slug=version_slug,
            )
            if new_path:
                return new_path, redirect.http_status
        return (None, None)


class RedirectQuerySet(SettingsOverrideObject):
    _default_class = RedirectQuerySetBase<|MERGE_RESOLUTION|>--- conflicted
+++ resolved
@@ -1,42 +1,20 @@
 """Queryset for the redirects app."""
 
-<<<<<<< HEAD
-from readthedocs.core.utils.extend import SettingsOverrideObject
-from readthedocs.projects.querysets import RelatedProjectQuerySet
-=======
 import logging
 
 from django.db import models
 from django.db.models import Value, CharField, Q, F
 
 from readthedocs.core.utils.extend import SettingsOverrideObject
+from readthedocs.projects.querysets import RelatedProjectQuerySet
 
 log = logging.getLogger(__name__)
->>>>>>> 3bbe4ece
-
 
 class RedirectQuerySetBase(RelatedProjectQuerySet):
 
     """Redirects take into account their own privacy_level setting."""
 
     use_for_related_fields = True
-
-<<<<<<< HEAD
-    def get_redirect_path_with_status(self, path, language=None, version_slug=None):
-        for redirect in self.select_related('project'):
-=======
-    def _add_user_repos(self, queryset, user):
-        if user.is_authenticated:
-            projects_pk = user.projects.all().values_list('pk', flat=True)
-            user_queryset = self.filter(project__in=projects_pk)
-            queryset = user_queryset | queryset
-        return queryset.distinct()
-
-    def api(self, user=None, detail=True):
-        queryset = self.none()
-        if user:
-            queryset = self._add_user_repos(queryset, user)
-        return queryset
 
     def get_redirect_path_with_status(self, path, full_path=None, language=None, version_slug=None):
         # add extra fields with the ``path`` and ``full_path`` to perform a
@@ -89,7 +67,6 @@
         # can't think in a case where there can be more at this point. I'm
         # leaving the loop just in case for now
         for redirect in queryset.select_related('project'):
->>>>>>> 3bbe4ece
             new_path = redirect.get_redirect_path(
                 path=path,
                 language=language,
