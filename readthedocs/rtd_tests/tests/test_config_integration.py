--- conflicted
+++ resolved
@@ -98,7 +98,7 @@
                 ],
                 'use_system_packages': self.project.use_system_packages,
                 'requirements_file': self.project.requirements_file,
-                'python_version': 2,
+                'python_version': 3,
                 'sphinx_configuration': mock.ANY,
                 'build_image': 'readthedocs/build:1.0',
                 'doctype': self.project.documentation_type,
@@ -111,35 +111,9 @@
 
         load_config.assert_called_once_with(
                 path=mock.ANY,
-<<<<<<< HEAD
-                env_config={
-                    'allow_v2': mock.ANY,
-                    'build': {'image': 'readthedocs/build:1.0'},
-                    'output_base': '',
-                    'name': mock.ANY,
-                    'defaults': {
-                        'install_project': self.project.install_project,
-                        'formats': [
-                            'htmlzip',
-                            'epub',
-                            'pdf'
-                        ],
-                        'use_system_packages': self.project.use_system_packages,
-                        'requirements_file': self.project.requirements_file,
-                        'python_version': 3,
-                        'sphinx_configuration': mock.ANY,
-                        'build_image': 'readthedocs/build:1.0',
-                        'doctype': self.project.documentation_type,
-                    },
-                },
-            ),
-        ])
+                env_config=expected_env_config,
+        )
         self.assertEqual(config.python.version, 3)
-=======
-                env_config=expected_env_config,
-        )
-        self.assertEqual(config.python.version, 2)
->>>>>>> aace7321
 
     @mock.patch('readthedocs.doc_builder.config.load_config')
     def test_python_supported_versions_image_1_0(self, load_config):
