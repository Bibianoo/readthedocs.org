# pylint: disable=too-many-lines

"""Build configuration for rtd."""

<<<<<<< HEAD
import os
from contextlib import contextmanager

from django.conf import settings

=======
import copy
import os
from contextlib import contextmanager

from readthedocs.config.utils import list_to_dict, to_dict
>>>>>>> 33041932
from readthedocs.projects.constants import DOCUMENTATION_CHOICES

from .find import find_one
from .models import (
    Build,
    Conda,
    Mkdocs,
    Python,
    PythonInstall,
    PythonInstallRequirements,
    Sphinx,
    Submodules,
)
from .parser import ParseError, parse
from .validation import (
    VALUE_NOT_FOUND,
    ValidationError,
    validate_bool,
    validate_choice,
    validate_dict,
    validate_directory,
    validate_file,
    validate_list,
    validate_string,
)


__all__ = (
    'ALL',
    'load',
    'BuildConfigV1',
    'BuildConfigV2',
    'ConfigError',
    'ConfigOptionNotSupportedError',
    'InvalidConfig',
    'PIP',
    'SETUPTOOLS',
)

ALL = 'all'
PIP = 'pip'
SETUPTOOLS = 'setuptools'
CONFIG_FILENAME_REGEX = r'^\.?readthedocs.ya?ml$'

CONFIG_NOT_SUPPORTED = 'config-not-supported'
VERSION_INVALID = 'version-invalid'
CONFIG_SYNTAX_INVALID = 'config-syntax-invalid'
CONFIG_REQUIRED = 'config-required'
CONF_FILE_REQUIRED = 'conf-file-required'
PYTHON_INVALID = 'python-invalid'
SUBMODULES_INVALID = 'submodules-invalid'
INVALID_KEYS_COMBINATION = 'invalid-keys-combination'
INVALID_KEY = 'invalid-key'

DOCKER_DEFAULT_IMAGE = getattr(settings, 'DOCKER_DEFAULT_IMAGE', 'readthedocs/build')
DOCKER_DEFAULT_VERSION = getattr(settings, 'DOCKER_DEFAULT_VERSION', '2.0')
# These map to corresponding settings in the .org,
# so they haven't been renamed.
DOCKER_IMAGE = getattr(
    settings,
    'DOCKER_IMAGE',
    '{}:{}'.format(DOCKER_DEFAULT_IMAGE, DOCKER_DEFAULT_VERSION)
)
DOCKER_IMAGE_SETTINGS = getattr(settings, 'DOCKER_IMAGE_SETTINGS', {})


class ConfigError(Exception):

    """Base error for the rtd configuration file."""

    def __init__(self, message, code):
        self.code = code
        super().__init__(message)


class ConfigOptionNotSupportedError(ConfigError):

    """Error for unsupported configuration options in a version."""

    def __init__(self, configuration):
        self.configuration = configuration
        template = (
            'The "{}" configuration option is not supported in this version'
        )
        super().__init__(
            template.format(self.configuration),
            CONFIG_NOT_SUPPORTED,
        )


class InvalidConfig(ConfigError):

    """Error for a specific key validation."""

    message_template = 'Invalid "{key}": {error}'

    def __init__(self, key, code, error_message, source_file=None):
        self.key = key
        self.code = code
        self.source_file = source_file
        message = self.message_template.format(
            key=key,
            code=code,
            error=error_message,
        )
        super().__init__(message, code=code)


class BuildConfigBase:

    """
    Config that handles the build of one particular documentation.

    .. note::

       You need to call ``validate`` before the config is ready to use.

    :param env_config: A dict that cointains additional information
                       about the environment.
    :param raw_config: A dict with all configuration without validation.
    :param source_file: The file that contains the configuration.
                        All paths are relative to this file.
                        If a dir is given, the configuration was loaded
                        from another source (like the web admin).
    """

    PUBLIC_ATTRIBUTES = [
        'version',
        'formats',
        'python',
        'conda',
        'build',
        'doctype',
        'sphinx',
        'mkdocs',
        'submodules',
    ]
    version = None

    def __init__(self, env_config, raw_config, source_file):
        self.env_config = env_config
        self.raw_config = copy.deepcopy(raw_config)
        self.source_file = source_file
        if os.path.isdir(self.source_file):
            self.base_path = self.source_file
        else:
            self.base_path = os.path.dirname(self.source_file)
        self.defaults = self.env_config.get('defaults', {})

        self._config = {}

    def error(self, key, message, code):
        """Raise an error related to ``key``."""
        if not os.path.isdir(self.source_file):
            source = os.path.relpath(self.source_file, self.base_path)
            error_message = '{source}: {message}'.format(
                source=source,
                message=message,
            )
        else:
            error_message = message
        raise InvalidConfig(
            key=key,
            code=code,
            error_message=error_message,
            source_file=self.source_file,
        )

    @contextmanager
    def catch_validation_error(self, key):
        """Catch a ``ValidationError`` and raises an ``InvalidConfig`` error."""
        try:
            yield
        except ValidationError as error:
            raise InvalidConfig(
                key=key,
                code=error.code,
                error_message=str(error),
                source_file=self.source_file,
            )

    def pop(self, name, container, default, raise_ex):
        """
        Search and pop a key inside a dict.

        This will pop the keys recursively if the container is empty.

        :param name: the key name in a list form (``['key', 'inner']``)
        :param container: a dictionary that contains the key
        :param default: default value to return if the key doesn't exists
        :param raise_ex: if True, raises an exception when a key is not found
        """
        key = name[0]
        validate_dict(container)
        if key in container:
            if len(name) > 1:
                value = self.pop(name[1:], container[key], default, raise_ex)
                if not container[key]:
                    container.pop(key)
            else:
                value = container.pop(key)
            return value
        if raise_ex:
            raise ValidationError(key, VALUE_NOT_FOUND)
        return default

    def pop_config(self, key, default=None, raise_ex=False):
        """
        Search and pop a key (recursively) from `self.raw_config`.

        :param key: the key name in a dotted form (``key.innerkey``)
        :param default: Optionally, it can receive a default value
        :param raise_ex: If True, raises an exception when the key is not found
        """
        return self.pop(key.split('.'), self.raw_config, default, raise_ex)

    def validate(self):
        raise NotImplementedError()

    @property
    def python_interpreter(self):
        ver = self.python_full_version
        return 'python{}'.format(ver)

    @property
    def python_full_version(self):
        ver = self.python.version
        if ver in [2, 3]:
            # Get the highest version of the major series version if user only
            # gave us a version of '2', or '3'
            ver = max(
                v
                for v in self.get_valid_python_versions()
                if v < ver + 1
            )
        return ver

    def as_dict(self):
        config = {}
        for name in self.PUBLIC_ATTRIBUTES:
            attr = getattr(self, name)
            config[name] = to_dict(attr)
        return config

    def __getattr__(self, name):
        """Raise an error for unknown attributes."""
        raise ConfigOptionNotSupportedError(name)


class BuildConfigV1(BuildConfigBase):

    """Version 1 of the configuration file."""

    CONF_FILE_REQUIRED_MESSAGE = 'Missing key "conf_file"'
    PYTHON_INVALID_MESSAGE = '"python" section must be a mapping.'
    PYTHON_EXTRA_REQUIREMENTS_INVALID_MESSAGE = (
        '"python.extra_requirements" section must be a list.'
    )

    PYTHON_SUPPORTED_VERSIONS = [2, 2.7, 3, 3.5]
    DOCKER_SUPPORTED_VERSIONS = ['1.0', '2.0', 'latest']

    version = '1'

    def get_valid_python_versions(self):
        """Get all valid python versions."""
        try:
            return self.env_config['python']['supported_versions']
        except (KeyError, TypeError):
            pass
        return self.PYTHON_SUPPORTED_VERSIONS

    def get_valid_formats(self):  # noqa
        """Get all valid documentation formats."""
        return (
            'htmlzip',
            'pdf',
            'epub',
        )

    def validate(self):
        """
        Validate and process ``raw_config`` and ``env_config`` attributes.

        It makes sure that:

        - ``base`` is a valid directory and defaults to the directory of the
          ``readthedocs.yml`` config file if not set
        """
        # Validate env_config.
        # Validate the build environment first
        # Must happen before `validate_python`!
        self._config['build'] = self.validate_build()

        # Validate raw_config. Order matters.
        self._config['python'] = self.validate_python()
        self._config['formats'] = self.validate_formats()

        self._config['conda'] = self.validate_conda()
        self._config['requirements_file'] = self.validate_requirements_file()

    def validate_build(self):
        """
        Validate the build config settings.

        This is a bit complex,
        so here is the logic:

        * We take the default image & version if it's specific in the environment
        * Then update the _version_ from the users config
        * Then append the default _image_, since users can't change this
        * Then update the env_config with the settings for that specific image
           - This is currently used for a build image -> python version mapping

        This means we can use custom docker _images_,
        but can't change the supported _versions_ that users have defined.
        """
        # Defaults
        if 'build' in self.env_config:
            build = self.env_config['build'].copy()
        else:
            build = {'image': DOCKER_IMAGE}

        # User specified
        if 'build' in self.raw_config:
            _build = self.raw_config['build']
            if 'image' in _build:
                with self.catch_validation_error('build'):
                    build['image'] = validate_choice(
                        str(_build['image']),
                        self.DOCKER_SUPPORTED_VERSIONS,
                    )
            if ':' not in build['image']:
                # Prepend proper image name to user's image name
                build['image'] = '{}:{}'.format(
                    DOCKER_DEFAULT_IMAGE,
                    build['image'],
                )
        # Update docker default settings from image name
        if build['image'] in DOCKER_IMAGE_SETTINGS:
            self.env_config.update(DOCKER_IMAGE_SETTINGS[build['image']])

        # Allow to override specific project
        config_image = self.defaults.get('build_image')
        if config_image:
            build['image'] = config_image
        return build

    def validate_python(self):
        """Validates the ``python`` key, set default values it's necessary."""
        install_project = self.defaults.get('install_project', False)
        use_system_packages = self.defaults.get('use_system_packages', False)
        version = self.defaults.get('python_version', 2)
        python = {
            'use_system_site_packages': use_system_packages,
            'install_with_pip': False,
            'extra_requirements': [],
            'install_with_setup': install_project,
            'version': version,
        }

        if 'python' in self.raw_config:
            raw_python = self.raw_config['python']
            if not isinstance(raw_python, dict):
                self.error(
                    'python',
                    self.PYTHON_INVALID_MESSAGE,
                    code=PYTHON_INVALID,
                )

            # Validate use_system_site_packages.
            if 'use_system_site_packages' in raw_python:
                with self.catch_validation_error('python.use_system_site_packages'):
                    python['use_system_site_packages'] = validate_bool(
                        raw_python['use_system_site_packages'],
                    )

            # Validate pip_install.
            if 'pip_install' in raw_python:
                with self.catch_validation_error('python.pip_install'):
                    python['install_with_pip'] = validate_bool(
                        raw_python['pip_install'],
                    )

            # Validate extra_requirements.
            if 'extra_requirements' in raw_python:
                raw_extra_requirements = raw_python['extra_requirements']
                if not isinstance(raw_extra_requirements, list):
                    self.error(
                        'python.extra_requirements',
                        self.PYTHON_EXTRA_REQUIREMENTS_INVALID_MESSAGE,
                        code=PYTHON_INVALID,
                    )
                if not python['install_with_pip']:
                    python['extra_requirements'] = []
                else:
                    for extra_name in raw_extra_requirements:
                        with self.catch_validation_error('python.extra_requirements'):
                            python['extra_requirements'].append(
                                validate_string(extra_name),
                            )

            # Validate setup_py_install.
            if 'setup_py_install' in raw_python:
                with self.catch_validation_error('python.setup_py_install'):
                    python['install_with_setup'] = validate_bool(
                        raw_python['setup_py_install'],
                    )

            if 'version' in raw_python:
                with self.catch_validation_error('python.version'):
                    # Try to convert strings to an int first, to catch '2', then
                    # a float, to catch '2.7'
                    version = raw_python['version']
                    if isinstance(version, str):
                        try:
                            version = int(version)
                        except ValueError:
                            try:
                                version = float(version)
                            except ValueError:
                                pass
                    python['version'] = validate_choice(
                        version,
                        self.get_valid_python_versions(),
                    )

        return python

    def validate_conda(self):
        """Validates the ``conda`` key."""
        conda = {}

        if 'conda' in self.raw_config:
            raw_conda = self.raw_config['conda']
            with self.catch_validation_error('conda'):
                validate_dict(raw_conda)
            conda_environment = None
            if 'file' in raw_conda:
                with self.catch_validation_error('conda.file'):
                    conda_environment = validate_file(
                        raw_conda['file'],
                        self.base_path,
                    )
            conda['environment'] = conda_environment

            return conda
        return None

    def validate_requirements_file(self):
        """Validates that the requirements file exists."""
        if 'requirements_file' not in self.raw_config:
            requirements_file = self.defaults.get('requirements_file')
        else:
            requirements_file = self.raw_config['requirements_file']
        if not requirements_file:
            return None
        with self.catch_validation_error('requirements_file'):
            requirements_file = validate_file(
                requirements_file, self.base_path
            )
        return requirements_file

    def validate_formats(self):
        """Validates that formats contains only valid formats."""
        formats = self.raw_config.get('formats')
        if formats is None:
            return self.defaults.get('formats', [])
        if formats == ['none']:
            return []

        with self.catch_validation_error('format'):
            validate_list(formats)
            for format_ in formats:
                validate_choice(format_, self.get_valid_formats())

        return formats

    @property
    def formats(self):
        """The documentation formats to be built."""
        return self._config['formats']

    @property
    def python(self):
        """Python related configuration."""
        python = self._config['python']
        requirements = self._config['requirements_file']
        python_install = []

        # Always append a `PythonInstallRequirements` option.
        # If requirements is None, rtd will try to find a requirements file.
        python_install.append(
            PythonInstallRequirements(
                requirements=requirements,
            )
        )
        if python['install_with_pip']:
            python_install.append(
                PythonInstall(
                    path=self.base_path,
                    method=PIP,
                    extra_requirements=python['extra_requirements'],
                )
            )
        elif python['install_with_setup']:
            python_install.append(
                PythonInstall(
                    path=self.base_path,
                    method=SETUPTOOLS,
                    extra_requirements=[],
                )
            )

        return Python(
            version=python['version'],
            install=python_install,
            use_system_site_packages=python['use_system_site_packages'],
        )

    @property
    def conda(self):
        if self._config['conda'] is not None:
            return Conda(**self._config['conda'])
        return None

    @property
    def build(self):
        """The docker image used by the builders."""
        return Build(**self._config['build'])

    @property
    def doctype(self):
        return self.defaults['doctype']

    @property
    def sphinx(self):
        config_file = self.defaults['sphinx_configuration']
        if config_file is not None:
            config_file = os.path.join(self.base_path, config_file)
        return Sphinx(
            builder=self.doctype,
            configuration=config_file,
            fail_on_warning=False,
        )

    @property
    def mkdocs(self):
        return Mkdocs(
            configuration=None,
            fail_on_warning=False,
        )

    @property
    def submodules(self):
        return Submodules(
            include=ALL,
            exclude=[],
            recursive=True,
        )


class BuildConfigV2(BuildConfigBase):

    """Version 2 of the configuration file."""

    version = '2'
    valid_formats = ['htmlzip', 'pdf', 'epub']
    valid_build_images = ['1.0', '2.0', '3.0', 'stable', 'latest']
    default_build_image = 'latest'
    valid_install_method = [PIP, SETUPTOOLS]
    valid_sphinx_builders = {
        'html': 'sphinx',
        'htmldir': 'sphinx_htmldir',
        'singlehtml': 'sphinx_singlehtml',
    }
    builders_display = dict(DOCUMENTATION_CHOICES)

    def validate(self):
        """
        Validates and process ``raw_config`` and ``env_config``.

        Sphinx is the default doc type to be built. We don't merge some values
        from the database (like formats or python.version) to allow us set
        default values.
        """
        self._config['formats'] = self.validate_formats()
        self._config['conda'] = self.validate_conda()
        # This should be called before validate_python
        self._config['build'] = self.validate_build()
        self._config['python'] = self.validate_python()
        # Call this before validate sphinx and mkdocs
        self.validate_doc_types()
        self._config['mkdocs'] = self.validate_mkdocs()
        self._config['sphinx'] = self.validate_sphinx()
        # TODO: remove later
        self.validate_final_doc_type()
        self._config['submodules'] = self.validate_submodules()
        self.validate_keys()

    def validate_formats(self):
        """
        Validates that formats contains only valid formats.

        The ``ALL`` keyword can be used to indicate that all formats are used.
        We ignore the default values here.
        """
        formats = self.pop_config('formats', [])
        if formats == ALL:
            return self.valid_formats
        with self.catch_validation_error('formats'):
            validate_list(formats)
            for format_ in formats:
                validate_choice(format_, self.valid_formats)
        return formats

    def validate_conda(self):
        """Validates the conda key."""
        raw_conda = self.raw_config.get('conda')
        if raw_conda is None:
            return None

        with self.catch_validation_error('conda'):
            validate_dict(raw_conda)

        conda = {}
        with self.catch_validation_error('conda.environment'):
            environment = self.pop_config('conda.environment', raise_ex=True)
            conda['environment'] = validate_file(environment, self.base_path)
        return conda

    def validate_build(self):
        """
        Validates the build object.

        It prioritizes the value from the default image if exists.
        """
        raw_build = self.raw_config.get('build', {})
        with self.catch_validation_error('build'):
            validate_dict(raw_build)
        build = {}
        with self.catch_validation_error('build.image'):
            image = self.pop_config('build.image', self.default_build_image)
            build['image'] = '{}:{}'.format(
                DOCKER_DEFAULT_IMAGE,
                validate_choice(
                    image,
                    self.valid_build_images,
                ),
            )

        # Allow to override specific project
        config_image = self.defaults.get('build_image')
        if config_image:
            build['image'] = config_image
        return build

    def validate_python(self):
        """
        Validates the python key.

        validate_build should be called before this, since it initialize the
        build.image attribute.

        Fall back to the defaults of:
        - ``requirements``
        - ``install`` (only for setup.py method)
        - ``system_packages``

        .. note::
           - ``version`` can be a string or number type.
           - ``extra_requirements`` needs to be used with ``install: 'pip'``.
        """
        raw_python = self.raw_config.get('python', {})
        with self.catch_validation_error('python'):
            validate_dict(raw_python)

        python = {}
        with self.catch_validation_error('python.version'):
            version = self.pop_config('python.version', 3)
            if isinstance(version, str):
                try:
                    version = int(version)
                except ValueError:
                    try:
                        version = float(version)
                    except ValueError:
                        pass
            python['version'] = validate_choice(
                version,
                self.get_valid_python_versions(),
            )

        with self.catch_validation_error('python.install'):
            raw_install = self.raw_config.get('python', {}).get('install', [])
            validate_list(raw_install)
            if raw_install:
                # Transform to a dict, so it's easy to validate extra keys.
                self.raw_config.setdefault('python', {})['install'] = (
                    list_to_dict(raw_install)
                )
            else:
                self.pop_config('python.install')

        raw_install = self.raw_config.get('python', {}).get('install', [])
        python['install'] = [
            self.validate_python_install(index)
            for index in range(len(raw_install))
        ]

        with self.catch_validation_error('python.system_packages'):
            system_packages = self.defaults.get(
                'use_system_packages',
                False,
            )
            system_packages = self.pop_config(
                'python.system_packages',
                system_packages,
            )
            python['use_system_site_packages'] = validate_bool(system_packages)

        return python

    def validate_python_install(self, index):
        """Validates the python.install.{index} key."""
        python_install = {}
        key = 'python.install.{}'.format(index)
        raw_install = self.raw_config['python']['install'][str(index)]
        with self.catch_validation_error(key):
            validate_dict(raw_install)

        if 'requirements' in raw_install:
            requirements_key = key + '.requirements'
            with self.catch_validation_error(requirements_key):
                requirements = validate_file(
                    self.pop_config(requirements_key),
                    self.base_path
                )
                python_install['requirements'] = requirements
        elif 'path' in raw_install:
            path_key = key + '.path'
            with self.catch_validation_error(path_key):
                path = validate_directory(
                    self.pop_config(path_key),
                    self.base_path
                )
                python_install['path'] = path

            method_key = key + '.method'
            with self.catch_validation_error(method_key):
                method = validate_choice(
                    self.pop_config(method_key, PIP),
                    self.valid_install_method
                )
                python_install['method'] = method

            extra_req_key = key + '.extra_requirements'
            with self.catch_validation_error(extra_req_key):
                extra_requirements = validate_list(
                    self.pop_config(extra_req_key, [])
                )
                if extra_requirements and python_install['method'] != PIP:
                    self.error(
                        extra_req_key,
                        'You need to install your project with pip '
                        'to use extra_requirements',
                        code=PYTHON_INVALID,
                    )
                python_install['extra_requirements'] = extra_requirements
        else:
            self.error(
                key,
                '"path" or "requirements" key is required',
                code=CONFIG_REQUIRED,
            )
        return python_install

    def get_valid_python_versions(self):
        """
        Get the valid python versions for the current docker image.

        This should be called after ``validate_build()``.
        """
        build_image = self.build.image
        if build_image not in DOCKER_IMAGE_SETTINGS:
            build_image = '{}:{}'.format(
                DOCKER_DEFAULT_IMAGE,
                self.default_build_image,
            )
        python = DOCKER_IMAGE_SETTINGS[build_image]['python']
        return python['supported_versions']

    def validate_doc_types(self):
        """
        Validates that the user only have one type of documentation.

        This should be called before validating ``sphinx`` or ``mkdocs`` to
        avoid innecessary validations.
        """
        with self.catch_validation_error('.'):
            if 'sphinx' in self.raw_config and 'mkdocs' in self.raw_config:
                self.error(
                    '.',
                    'You can not have the ``sphinx`` and ``mkdocs`` '
                    'keys at the same time',
                    code=INVALID_KEYS_COMBINATION,
                )

    def validate_mkdocs(self):
        """
        Validates the mkdocs key.

        It makes sure we are using an existing configuration file.
        """
        raw_mkdocs = self.raw_config.get('mkdocs')
        if raw_mkdocs is None:
            return None

        with self.catch_validation_error('mkdocs'):
            validate_dict(raw_mkdocs)

        mkdocs = {}
        with self.catch_validation_error('mkdocs.configuration'):
            configuration = self.pop_config('mkdocs.configuration', None)
            if configuration is not None:
                configuration = validate_file(configuration, self.base_path)
            mkdocs['configuration'] = configuration

        with self.catch_validation_error('mkdocs.fail_on_warning'):
            fail_on_warning = self.pop_config('mkdocs.fail_on_warning', False)
            mkdocs['fail_on_warning'] = validate_bool(fail_on_warning)

        return mkdocs

    def validate_sphinx(self):
        """
        Validates the sphinx key.

        It makes sure we are using an existing configuration file.

        .. note::
           It should be called after ``validate_mkdocs``. That way
           we can default to sphinx if ``mkdocs`` is not given.
        """
        raw_sphinx = self.raw_config.get('sphinx')
        if raw_sphinx is None:
            if self.mkdocs is None:
                raw_sphinx = {}
            else:
                return None

        with self.catch_validation_error('sphinx'):
            validate_dict(raw_sphinx)

        sphinx = {}
        with self.catch_validation_error('sphinx.builder'):
            builder = validate_choice(
                self.pop_config('sphinx.builder', 'html'),
                self.valid_sphinx_builders.keys(),
            )
            sphinx['builder'] = self.valid_sphinx_builders[builder]

        with self.catch_validation_error('sphinx.configuration'):
            configuration = self.defaults.get('sphinx_configuration')
            # The default value can be empty
            if not configuration:
                configuration = None
            configuration = self.pop_config(
                'sphinx.configuration',
                configuration,
            )
            if configuration is not None:
                configuration = validate_file(configuration, self.base_path)
            sphinx['configuration'] = configuration

        with self.catch_validation_error('sphinx.fail_on_warning'):
            fail_on_warning = self.pop_config('sphinx.fail_on_warning', False)
            sphinx['fail_on_warning'] = validate_bool(fail_on_warning)

        return sphinx

    def validate_final_doc_type(self):
        """
        Validates that the doctype is the same as the admin panel.

        This a temporal validation, as the configuration file should support per
        version doctype, but we need to adapt the rtd code for that.
        """
        dashboard_doctype = self.defaults.get('doctype', 'sphinx')
        if self.doctype != dashboard_doctype:
            error_msg = (
                'Your project is configured as "{}" in your admin dashboard,'
            ).format(self.builders_display[dashboard_doctype])

            if dashboard_doctype == 'mkdocs' or not self.sphinx:
                error_msg += ' but there is no "{}" key specified.'.format(
                    'mkdocs' if dashboard_doctype == 'mkdocs' else 'sphinx',
                )
            else:
                error_msg += ' but your "sphinx.builder" key does not match.'

            key = 'mkdocs' if self.doctype == 'mkdocs' else 'sphinx.builder'
            self.error(key, error_msg, code=INVALID_KEYS_COMBINATION)

    def validate_submodules(self):
        """
        Validates the submodules key.

        - We can use the ``ALL`` keyword in include or exlude.
        - We can't exlude and include submodules at the same time.
        """
        raw_submodules = self.raw_config.get('submodules', {})
        with self.catch_validation_error('submodules'):
            validate_dict(raw_submodules)

        submodules = {}
        with self.catch_validation_error('submodules.include'):
            include = self.pop_config('submodules.include', [])
            if include != ALL:
                include = [
                    validate_string(submodule)
                    for submodule in validate_list(include)
                ]
            submodules['include'] = include

        with self.catch_validation_error('submodules.exclude'):
            default = [] if submodules['include'] else ALL
            exclude = self.pop_config('submodules.exclude', default)
            if exclude != ALL:
                exclude = [
                    validate_string(submodule)
                    for submodule in validate_list(exclude)
                ]
            submodules['exclude'] = exclude

        with self.catch_validation_error('submodules'):
            is_including = bool(submodules['include'])
            is_excluding = (
                submodules['exclude'] == ALL or bool(submodules['exclude'])
            )
            if is_including and is_excluding:
                self.error(
                    'submodules',
                    'You can not exclude and include submodules '
                    'at the same time',
                    code=SUBMODULES_INVALID,
                )

        with self.catch_validation_error('submodules.recursive'):
            recursive = self.pop_config('submodules.recursive', False)
            submodules['recursive'] = validate_bool(recursive)

        return submodules

    def validate_keys(self):
        """
        Checks that we don't have extra keys (invalid ones).

        This should be called after all the validations are done and all keys
        are popped from `self.raw_config`.
        """
        msg = (
            'Invalid configuration option: {}. '
            'Make sure the key name is correct.'
        )
        # The version key isn't popped, but it's
        # validated in `load`.
        self.pop_config('version', None)
        wrong_key = '.'.join(self._get_extra_key(self.raw_config))
        if wrong_key:
            self.error(
                wrong_key,
                msg.format(wrong_key),
                code=INVALID_KEY,
            )

    def _get_extra_key(self, value):
        """
        Get the extra keyname (list form) of a dict object.

        If there is more than one extra key, the first one is returned.

        Example::

        {
            'key': {
                'name':  'inner',
            }
        }

        Will return `['key', 'name']`.
        """
        if isinstance(value, dict) and value:
            key_name = next(iter(value))
            return [key_name] + self._get_extra_key(value[key_name])
        return []

    @property
    def formats(self):
        return self._config['formats']

    @property
    def conda(self):
        if self._config['conda']:
            return Conda(**self._config['conda'])
        return None

    @property
    def build(self):
        return Build(**self._config['build'])

    @property
    def python(self):
        python_install = []
        python = self._config['python']
        for install in python['install']:
            if 'requirements' in install:
                python_install.append(
                    PythonInstallRequirements(**install)
                )
            elif 'path' in install:
                python_install.append(
                    PythonInstall(**install)
                )
        return Python(
            version=python['version'],
            install=python_install,
            use_system_site_packages=python['use_system_site_packages'],
        )

    @property
    def sphinx(self):
        if self._config['sphinx']:
            return Sphinx(**self._config['sphinx'])
        return None

    @property
    def mkdocs(self):
        if self._config['mkdocs']:
            return Mkdocs(**self._config['mkdocs'])
        return None

    @property
    def doctype(self):
        if self.mkdocs:
            return 'mkdocs'
        return self.sphinx.builder

    @property
    def submodules(self):
        return Submodules(**self._config['submodules'])


def load(path, env_config):
    """
    Load a project configuration and the top-most build config for a given path.

    That is usually the root of the project, but will look deeper. According to
    the version of the configuration a build object would be load and validated,
    ``BuildConfigV1`` is the default.
    """
    filename = find_one(path, CONFIG_FILENAME_REGEX)

    if not filename:
        raise ConfigError('No configuration file found', code=CONFIG_REQUIRED)
    with open(filename, 'r') as configuration_file:
        try:
            config = parse(configuration_file.read())
        except ParseError as error:
            raise ConfigError(
                'Parse error in {filename}: {message}'.format(
                    filename=filename,
                    message=str(error),
                ),
                code=CONFIG_SYNTAX_INVALID,
            )
        allow_v2 = env_config.get('allow_v2')
        if allow_v2:
            version = config.get('version', 1)
        else:
            version = 1
        build_config = get_configuration_class(version)(
            env_config,
            config,
            source_file=filename,
        )

    build_config.validate()
    return build_config


def get_configuration_class(version):
    """
    Get the appropriate config class for ``version``.

    :type version: str or int
    """
    configurations_class = {
        1: BuildConfigV1,
        2: BuildConfigV2,
    }
    try:
        version = int(version)
        return configurations_class[version]
    except (KeyError, ValueError):
        raise InvalidConfig(
            'version',
            code=VERSION_INVALID,
            error_message='Invalid version of the configuration file',
        )<|MERGE_RESOLUTION|>--- conflicted
+++ resolved
@@ -2,19 +2,13 @@
 
 """Build configuration for rtd."""
 
-<<<<<<< HEAD
-import os
-from contextlib import contextmanager
-
-from django.conf import settings
-
-=======
 import copy
 import os
 from contextlib import contextmanager
 
+from django.conf import settings
+
 from readthedocs.config.utils import list_to_dict, to_dict
->>>>>>> 33041932
 from readthedocs.projects.constants import DOCUMENTATION_CHOICES
 
 from .find import find_one
