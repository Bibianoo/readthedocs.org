--- conflicted
+++ resolved
@@ -17,108 +17,10 @@
 from django.shortcuts import get_object_or_404, redirect, render
 from django.utils.translation import ugettext_lazy as _
 
-<<<<<<< HEAD
-from readthedocs.core.forms import UserDeleteForm, UserAdvertisingForm
+from readthedocs.core.forms import UserAdvertisingForm, UserDeleteForm
 
 
 @login_required
-def create_profile(
-        request, form_class, success_url=None,
-        template_name='profiles/private/create_profile.html',
-        extra_context=None):
-    """
-    Create a profile for the current user, if one doesn't already exist.
-
-    If the user already has a profile, a redirect will be issued to the
-    :view:`profiles.views.edit_profile` view.
-
-    **Optional arguments:**
-
-    ``extra_context``
-        A dictionary of variables to add to the template context. Any
-        callable object in this dictionary will be called to produce
-        the end result which appears in the context.
-
-    ``form_class``
-        The form class to use for validating and creating the user
-        profile. This form class must define a method named
-        ``save()``, implementing the same argument signature as the
-        ``save()`` method of a standard Django ``ModelForm`` (this
-        view will call ``save(commit=False)`` to obtain the profile
-        object, and fill in the user before the final save). If the
-        profile object includes many-to-many relations, the convention
-        established by ``ModelForm`` of using a method named
-        ``save_m2m()`` will be used, and so your form class should
-        also define this method.
-
-    ``success_url``
-        The URL to redirect to after successful profile creation. If
-        this argument is not supplied, this will default to the URL of
-        :view:`profiles.views.profile_detail` for the newly-created
-        profile object.
-
-    ``template_name``
-        The template to use when displaying the profile-creation
-        form. If not supplied, this will default to
-        :template:`profiles/create_profile.html`.
-
-    **Context:**
-
-    ``form``
-        The profile-creation form.
-
-    **Template:**
-
-    ``template_name`` keyword argument, or
-    :template:`profiles/create_profile.html`.
-    """
-    try:
-        profile_obj = request.user.profile
-        return HttpResponseRedirect(reverse('profiles_edit_profile'))
-    except ObjectDoesNotExist:
-        pass
-
-    #
-    # We set up success_url here, rather than as the default value for
-    # the argument. Trying to do it as the argument's default would
-    # mean evaluating the call to reverse() at the time this module is
-    # first imported, which introduces a circular dependency: to
-    # perform the reverse lookup we need access to profiles/urls.py,
-    # but profiles/urls.py in turn imports this module.
-    #
-
-    if success_url is None:
-        success_url = reverse(
-            'profiles_profile_detail',
-            kwargs={'username': request.user.username})
-    if request.method == 'POST':
-        form = form_class(data=request.POST, files=request.FILES)
-        if form.is_valid():
-            profile_obj = form.save(commit=False)
-            profile_obj.user = request.user
-            profile_obj.save()
-            if hasattr(form, 'save_m2m'):
-                form.save_m2m()
-            return HttpResponseRedirect(success_url)
-    else:
-        form = form_class()
-
-    if extra_context is None:
-        extra_context = {}
-    context = RequestContext(request)
-    for key, value in list(extra_context.items()):
-        context[key] = (value() if callable(value) else value)
-
-    context.update({'form': form})
-    return render(request, template_name, context=context)
-
-
-@login_required
-=======
-from readthedocs.core.forms import UserAdvertisingForm, UserDeleteForm
-
-
->>>>>>> dfc8fc9e
 def edit_profile(
         request, form_class, success_url=None,
         template_name='profiles/private/edit_profile.html', extra_context=None):
