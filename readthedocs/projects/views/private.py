"""Project views for authenticated users."""

import csv
import logging

from allauth.socialaccount.models import SocialAccount
from django.conf import settings
from django.contrib import messages
from django.contrib.auth.decorators import login_required
from django.db.models import Count
from django.http import (
    Http404,
    HttpResponseBadRequest,
    HttpResponseNotAllowed,
    HttpResponseRedirect,
    StreamingHttpResponse,
)
from django.middleware.csrf import get_token
from django.shortcuts import get_object_or_404, render
from django.urls import reverse
from django.utils import timezone
from django.utils.safestring import mark_safe
from django.utils.translation import ugettext_lazy as _
from django.views.generic import ListView, TemplateView, View
from formtools.wizard.views import SessionWizardView
from vanilla import (
    CreateView,
    DeleteView,
    DetailView,
    FormView,
    GenericModelView,
    GenericView,
    UpdateView,
)

from readthedocs.builds.forms import VersionForm
from readthedocs.builds.models import Version
from readthedocs.core.mixins import ListViewWithForm, LoginRequiredMixin
from readthedocs.core.utils import broadcast, trigger_build
from readthedocs.core.utils.extend import SettingsOverrideObject
from readthedocs.integrations.models import HttpExchange, Integration
from readthedocs.oauth.services import registry
from readthedocs.oauth.tasks import attach_webhook
from readthedocs.oauth.utils import update_webhook
from readthedocs.projects import tasks
from readthedocs.projects.forms import (
    DomainForm,
    EmailHookForm,
    EnvironmentVariableForm,
    IntegrationForm,
    ProjectAdvancedForm,
    ProjectAdvertisingForm,
    ProjectBasicsForm,
    ProjectExtraForm,
    ProjectRelationshipForm,
    RedirectForm,
    TranslationForm,
    UpdateProjectForm,
    UserForm,
    WebHookForm,
)
from readthedocs.projects.models import (
    Domain,
    EmailHook,
    EnvironmentVariable,
    Feature,
    Project,
    ProjectRelationship,
    WebHook,
)
from readthedocs.projects.notifications import EmailConfirmNotification
from readthedocs.projects.utils import Echo
from readthedocs.projects.views.base import ProjectAdminMixin, ProjectSpamMixin
from readthedocs.projects.views.mixins import ProjectImportMixin
from readthedocs.search.models import SearchQuery, PageView

from ..tasks import retry_domain_verification

log = logging.getLogger(__name__)


class PrivateViewMixin(LoginRequiredMixin):

    pass


class ProjectDashboard(PrivateViewMixin, ListView):

    """Project dashboard."""

    model = Project
    template_name = 'projects/project_dashboard.html'

    def validate_primary_email(self, user):
        """
        Sends a persistent error notification.

        Checks if the user has a primary email or if the primary email
        is verified or not. Sends a persistent error notification if
        either of the condition is False.
        """
        email_qs = user.emailaddress_set.filter(primary=True)
        email = email_qs.first()
        if not email or not email.verified:
            notification = EmailConfirmNotification(user=user, success=False)
            notification.send()

    def get_queryset(self):
        return Project.objects.dashboard(self.request.user)

    def get(self, request, *args, **kwargs):
        self.validate_primary_email(request.user)
        return super(ProjectDashboard, self).get(self, request, *args, **kwargs)

    def get_context_data(self, **kwargs):
        context = super().get_context_data(**kwargs)

        return context


class ProjectMixin(PrivateViewMixin):

    """Common pieces for model views of Project."""

    model = Project
    lookup_url_kwarg = 'project_slug'
    lookup_field = 'slug'
    context_object_name = 'project'

    def get_queryset(self):
        return self.model.objects.for_admin_user(self.request.user)


class ProjectUpdate(ProjectSpamMixin, ProjectMixin, UpdateView):

    form_class = UpdateProjectForm
    success_message = _('Project settings updated')
    template_name = 'projects/project_edit.html'

    def get_success_url(self):
        return reverse('projects_detail', args=[self.object.slug])


class ProjectAdvancedUpdate(ProjectSpamMixin, ProjectMixin, UpdateView):

    form_class = ProjectAdvancedForm
    success_message = _('Project settings updated')
    template_name = 'projects/project_advanced.html'

    def get_success_url(self):
        return reverse('projects_detail', args=[self.object.slug])


class ProjectDelete(ProjectMixin, DeleteView):

    success_message = _('Project deleted')
    template_name = 'projects/project_delete.html'

    def get_context_data(self, **kwargs):
        context = super().get_context_data(**kwargs)
        context['is_superproject'] = (
            self.object.subprojects.all().exists()
        )
        return context

    def get_success_url(self):
        return reverse('projects_dashboard')


class ProjectVersionMixin(ProjectAdminMixin, PrivateViewMixin):

    model = Version
    context_object_name = 'version'
    form_class = VersionForm
    lookup_url_kwarg = 'version_slug'
    lookup_field = 'slug'

    def get_success_url(self):
        return reverse(
            'project_version_list',
            kwargs={'project_slug': self.get_project().slug},
        )


class ProjectVersionDetail(ProjectVersionMixin, UpdateView):

    template_name = 'projects/project_version_detail.html'

    def get_queryset(self):
        return Version.internal.public(
            user=self.request.user,
            project=self.get_project(),
            only_active=False,
        )

    def get_form(self, data=None, files=None, **kwargs):
        # This overrides the method from `ProjectAdminMixin`,
        # since we don't have a project.
        return self.get_form_class()(data, files, **kwargs)

    def form_valid(self, form):
        version = form.save()
        if form.has_changed():
            if 'active' in form.changed_data and version.active is False:
                log.info('Removing files for version %s', version.slug)
                broadcast(
                    type='app',
                    task=tasks.remove_dirs,
                    args=[version.get_artifact_paths()],
                )
                version.built = False
                version.save()
        return HttpResponseRedirect(self.get_success_url())


class ProjectVersionDeleteHTML(ProjectVersionMixin, GenericModelView):

    http_method_names = ['get', 'post']

    def get(self, request, *args, **kwargs):
        version = self.get_object()
        if not version.active:
            version.built = False
            version.save()
            broadcast(
                type='app',
                task=tasks.remove_dirs,
                args=[version.get_artifact_paths()],
            )
        else:
            return HttpResponseBadRequest(
                "Can't delete HTML for an active version.",
            )
        return HttpResponseRedirect(self.get_success_url())

    def post(self, request, *args, **kwargs):
        return self.get(request, *args, **kwargs)


class ImportWizardView(
        ProjectImportMixin, ProjectSpamMixin, PrivateViewMixin,
        SessionWizardView,
):

    """Project import wizard."""

    form_list = [
        ('basics', ProjectBasicsForm),
        ('extra', ProjectExtraForm),
    ]
    condition_dict = {'extra': lambda self: self.is_advanced()}

    def get_form_kwargs(self, step=None):
        """Get args to pass into form instantiation."""
        kwargs = {}
        kwargs['user'] = self.request.user
        if step == 'basics':
            kwargs['show_advanced'] = True
        return kwargs

    def get_template_names(self):
        """Return template names based on step name."""
        return 'projects/import_{}.html'.format(self.steps.current)

    def done(self, form_list, **kwargs):
        """
        Save form data as object instance.

        Don't save form data directly, instead bypass documentation building and
        other side effects for now, by signalling a save without commit. Then,
        finish by added the members to the project and saving.
        """
        form_data = self.get_all_cleaned_data()
        extra_fields = ProjectExtraForm.Meta.fields
        # expect the first form; manually wrap in a list in case it's a
        # View Object, as it is in Python 3.
        basics_form = list(form_list)[0]
        # Save the basics form to create the project instance, then alter
        # attributes directly from other forms
        project = basics_form.save()

        # Remove tags to avoid setting them in raw instead of using ``.add``
        tags = form_data.pop('tags', [])

        for field, value in list(form_data.items()):
            if field in extra_fields:
                setattr(project, field, value)
        project.save()

        self.finish_import_project(self.request, project, tags)

        return HttpResponseRedirect(
            reverse('projects_detail', args=[project.slug]),
        )

    def is_advanced(self):
        """Determine if the user selected the `show advanced` field."""
        data = self.get_cleaned_data_for_step('basics') or {}
        return data.get('advanced', True)


class ImportDemoView(PrivateViewMixin, ProjectImportMixin, View):

    """View to pass request on to import form to import demo project."""

    form_class = ProjectBasicsForm
    request = None
    args = None
    kwargs = None

    def get(self, request, *args, **kwargs):
        """Process link request as a form post to the project import form."""
        self.request = request
        self.args = args
        self.kwargs = kwargs

        data = self.get_form_data()
        project = Project.objects.for_admin_user(
            request.user,
        ).filter(repo=data['repo']).first()
        if project is not None:
            messages.success(
                request,
                _('The demo project is already imported!'),
            )
        else:
            kwargs = self.get_form_kwargs()
            form = self.form_class(data=data, **kwargs)
            if form.is_valid():
                project = form.save()
                project.save()
                self.trigger_initial_build(project, request.user)
                messages.success(
                    request,
                    _('Your demo project is currently being imported'),
                )
            else:
                messages.error(
                    request,
                    _('There was a problem adding the demo project'),
                )
                return HttpResponseRedirect(reverse('projects_dashboard'))
        return HttpResponseRedirect(
            reverse('projects_detail', args=[project.slug]),
        )

    def get_form_data(self):
        """Get form data to post to import form."""
        return {
            'name': '{}-demo'.format(self.request.user.username),
            'repo_type': 'git',
            'repo': 'https://github.com/readthedocs/template.git',
        }

    def get_form_kwargs(self):
        """Form kwargs passed in during instantiation."""
        return {'user': self.request.user}

    def trigger_initial_build(self, project, user):
        """
        Trigger initial build.

        Allow to override the behavior from outside.
        """
        return trigger_build(project)


class ImportView(PrivateViewMixin, TemplateView):

    """
    On GET, show the source an import view, on POST, mock out a wizard.

    If we are accepting POST data, use the fields to seed the initial data in
    :py:class:`ImportWizardView`.  The import templates will redirect the form to
    `/dashboard/import`
    """

    template_name = 'projects/project_import.html'
    wizard_class = ImportWizardView

    def get(self, request, *args, **kwargs):
        """
        Display list of repositories to import.

        Adds a warning to the listing if any of the accounts connected for the
        user are not supported accounts.
        """
        deprecated_accounts = (
            SocialAccount.objects
            .filter(user=self.request.user)
            .exclude(
                provider__in=[
                    service.adapter.provider_id for service in registry
                ],
            )
        )  # yapf: disable
        for account in deprecated_accounts:
            provider_account = account.get_provider_account()
            messages.error(
                request,
                mark_safe((
                    _(
                        'There is a problem with your {service} account, '
                        'try reconnecting your account on your '
                        '<a href="{url}">connected services page</a>.',
                    ).format(
                        service=provider_account.get_brand()['name'],
                        url=reverse('socialaccount_connections'),
                    )
                )),  # yapf: disable
            )
        return super().get(request, *args, **kwargs)

    def post(self, request, *args, **kwargs):
        initial_data = {}
        initial_data['basics'] = {}
        for key in ['name', 'repo', 'repo_type', 'remote_repository']:
            initial_data['basics'][key] = request.POST.get(key)
        initial_data['extra'] = {}
        for key in ['description', 'project_url']:
            initial_data['extra'][key] = request.POST.get(key)
        request.method = 'GET'
        return self.wizard_class.as_view(initial_dict=initial_data)(request)

    def get_context_data(self, **kwargs):
        context = super().get_context_data(**kwargs)
        context['view_csrf_token'] = get_token(self.request)
        context['has_connected_accounts'] = SocialAccount.objects.filter(
            user=self.request.user,
        ).exists()
        return context


class ProjectRelationshipMixin(ProjectAdminMixin, PrivateViewMixin):

    model = ProjectRelationship
    form_class = ProjectRelationshipForm
    lookup_field = 'child__slug'
    lookup_url_kwarg = 'subproject_slug'

    def get_queryset(self):
        self.project = self.get_project()
        return self.model.objects.filter(parent=self.project)

    def get_form(self, data=None, files=None, **kwargs):
        kwargs['user'] = self.request.user
        return super().get_form(data, files, **kwargs)

    def form_valid(self, form):
        broadcast(
            type='app',
            task=tasks.symlink_subproject,
            args=[self.get_project().pk],
        )
        return super().form_valid(form)

    def get_success_url(self):
        return reverse('projects_subprojects', args=[self.get_project().slug])


class ProjectRelationshipList(ProjectRelationshipMixin, ListView):

    def get_context_data(self, **kwargs):
        ctx = super().get_context_data(**kwargs)
        ctx['superproject'] = self.project.superprojects.first()
        return ctx


class ProjectRelationshipCreate(ProjectRelationshipMixin, CreateView):

    pass


class ProjectRelationshipUpdate(ProjectRelationshipMixin, UpdateView):

    pass


class ProjectRelationshipDelete(ProjectRelationshipMixin, DeleteView):

    http_method_names = ['post']


class ProjectUsersMixin(ProjectAdminMixin, PrivateViewMixin):

    form_class = UserForm

    def get_queryset(self):
        project = self.get_project()
        return project.users.all()

    def get_success_url(self):
        return reverse('projects_users', args=[self.get_project().slug])


class ProjectUsersCreateList(ProjectUsersMixin, FormView):

    template_name = 'projects/project_users.html'

    def form_valid(self, form):
        form.save()
        return HttpResponseRedirect(self.get_success_url())

    def get_context_data(self, **kwargs):
        context = super().get_context_data(**kwargs)
        context['users'] = self.get_queryset()
        return context


class ProjectUsersDelete(ProjectUsersMixin, GenericView):

    http_method_names = ['post']

    def post(self, request, *args, **kwargs):
        username = self.request.POST.get('username')
        user = get_object_or_404(
            self.get_queryset(),
            username=username,
        )
        if user == request.user:
            raise Http404

        project = self.get_project()
        project.users.remove(user)

        return HttpResponseRedirect(self.get_success_url())


class ProjecNotificationsMixin(ProjectAdminMixin, PrivateViewMixin):

    def get_success_url(self):
        return reverse(
            'projects_notifications',
            args=[self.get_project().slug],
        )


class ProjectNotications(ProjecNotificationsMixin, TemplateView):

    """Project notification view and form view."""

    template_name = 'projects/project_notifications.html'
    email_form = EmailHookForm
    webhook_form = WebHookForm

    def get_email_form(self):
        project = self.get_project()
        return self.email_form(
            self.request.POST or None,
            project=project,
        )

    def get_webhook_form(self):
        project = self.get_project()
        return self.webhook_form(
            self.request.POST or None,
            project=project,
        )

    def post(self, request, *args, **kwargs):
        if 'email' in request.POST:
            email_form = self.get_email_form()
            if email_form.is_valid():
                email_form.save()
        elif 'url' in request.POST:
            webhook_form = self.get_webhook_form()
            if webhook_form.is_valid():
                webhook_form.save()
        return HttpResponseRedirect(self.get_success_url())

    def get_context_data(self, **kwargs):
        context = super().get_context_data()

        project = self.get_project()
        emails = project.emailhook_notifications.all()
        urls = project.webhook_notifications.all()

        context.update(
            {
                'email_form': self.get_email_form(),
                'webhook_form': self.get_webhook_form(),
                'emails': emails,
                'urls': urls,
            },
        )
        return context


class ProjectNoticationsDelete(ProjecNotificationsMixin, GenericView):

    http_method_names = ['post']

    def post(self, request, *args, **kwargs):
        project = self.get_project()
        try:
            project.emailhook_notifications.get(
                email=request.POST.get('email'),
            ).delete()
        except EmailHook.DoesNotExist:
            try:
                project.webhook_notifications.get(
                    url=request.POST.get('email'),
                ).delete()
            except WebHook.DoesNotExist:
                raise Http404
        return HttpResponseRedirect(self.get_success_url())


class ProjectTranslationsMixin(ProjectAdminMixin, PrivateViewMixin):

    def get_success_url(self):
        return reverse(
            'projects_translations',
            args=[self.get_project().slug],
        )


class ProjectTranslationsListAndCreate(ProjectTranslationsMixin, FormView):

    """Project translations view and form view."""

    form_class = TranslationForm
    template_name = 'projects/project_translations.html'

    def form_valid(self, form):
        form.save()
        return HttpResponseRedirect(self.get_success_url())

    def get_form(self, data=None, files=None, **kwargs):
        kwargs['parent'] = self.get_project()
        kwargs['user'] = self.request.user
        return self.form_class(data, files, **kwargs)

    def get_context_data(self, **kwargs):
        context = super().get_context_data(**kwargs)
        project = self.get_project()
        context['lang_projects'] = project.translations.all()
        return context


class ProjectTranslationsDelete(ProjectTranslationsMixin, GenericView):

    http_method_names = ['get', 'post']

    def get(self, request, *args, **kwargs):
        project = self.get_project()
        translation = self.get_translation(kwargs['child_slug'])
        project.translations.remove(translation)
        return HttpResponseRedirect(self.get_success_url())

    def post(self, request, *args, **kwargs):
        return self.get(request, *args, **kwargs)

    def get_translation(self, slug):
        project = self.get_project()
        translation = get_object_or_404(
            project.translations,
            slug=slug,
        )
        return translation


class ProjectRedirectsMixin(ProjectAdminMixin, PrivateViewMixin):

    """Project redirects view and form view."""

    def get_success_url(self):
        return reverse(
            'projects_redirects',
            args=[self.get_project().slug],
        )


class ProjectRedirects(ProjectRedirectsMixin, FormView):

    form_class = RedirectForm
    template_name = 'projects/project_redirects.html'

    def form_valid(self, form):
        form.save()
        return HttpResponseRedirect(self.get_success_url())

    def get_context_data(self, **kwargs):
        context = super().get_context_data(**kwargs)
        project = self.get_project()
        context['redirects'] = project.redirects.all()
        return context


class ProjectRedirectsDelete(ProjectRedirectsMixin, GenericView):

    http_method_names = ['post']

    def post(self, request, *args, **kwargs):
        project = self.get_project()
        redirect = get_object_or_404(
            project.redirects,
            pk=request.POST.get('id_pk'),
        )
        if redirect.project == project:
            redirect.delete()
        else:
            raise Http404
        return HttpResponseRedirect(self.get_success_url())


class DomainMixin(ProjectAdminMixin, PrivateViewMixin):
    model = Domain
    form_class = DomainForm
    lookup_url_kwarg = 'domain_pk'

    def get_success_url(self):
        return reverse('projects_domains', args=[self.get_project().slug])


class DomainList(DomainMixin, ListViewWithForm):

    def get_context_data(self, **kwargs):
        ctx = super().get_context_data(**kwargs)

        # Get the default docs domain
        ctx['default_domain'] = settings.PUBLIC_DOMAIN if settings.USE_SUBDOMAIN else settings.PRODUCTION_DOMAIN  # noqa

        # Retry validation on all domains if applicable
        for domain in ctx['domain_list']:
            retry_domain_verification.delay(domain_pk=domain.pk)

        return ctx


class DomainCreateBase(DomainMixin, CreateView):
    pass


class DomainCreate(SettingsOverrideObject):
    _default_class = DomainCreateBase


class DomainUpdateBase(DomainMixin, UpdateView):
    pass


class DomainUpdate(SettingsOverrideObject):
    _default_class = DomainUpdateBase


class DomainDelete(DomainMixin, DeleteView):

    pass


class IntegrationMixin(ProjectAdminMixin, PrivateViewMixin):

    """Project external service mixin for listing webhook objects."""

    model = Integration
    integration_url_field = 'integration_pk'
    form_class = IntegrationForm

    def get_queryset(self):
        return self.get_integration_queryset()

    def get_object(self):
        return self.get_integration()

    def get_integration_queryset(self):
        self.project = self.get_project()
        return self.model.objects.filter(project=self.project)

    def get_integration(self):
        """Return project integration determined by url kwarg."""
        if self.integration_url_field not in self.kwargs:
            return None
        return get_object_or_404(
            Integration,
            pk=self.kwargs[self.integration_url_field],
            project=self.get_project(),
        )

    def get_success_url(self):
        return reverse('projects_integrations', args=[self.get_project().slug])

    def get_template_names(self):
        if self.template_name:
            return self.template_name
        return 'projects/integration{}.html'.format(self.template_name_suffix)


class IntegrationList(IntegrationMixin, ListView):

    pass


class IntegrationCreate(IntegrationMixin, CreateView):

    def form_valid(self, form):
        self.object = form.save()
        if self.object.has_sync:
            attach_webhook(
                project_pk=self.get_project().pk,
                user_pk=self.request.user.pk,
                integration=self.object
            )
        return HttpResponseRedirect(self.get_success_url())

    def get_success_url(self):
        return reverse(
            'projects_integrations_detail',
            kwargs={
                'project_slug': self.get_project().slug,
                'integration_pk': self.object.id,
            },
        )


class IntegrationDetail(IntegrationMixin, DetailView):

    # Some of the templates can be combined, we'll avoid duplicating templates
    SUFFIX_MAP = {
        Integration.GITHUB_WEBHOOK: 'webhook',
        Integration.GITLAB_WEBHOOK: 'webhook',
        Integration.BITBUCKET_WEBHOOK: 'webhook',
        Integration.API_WEBHOOK: 'generic_webhook',
    }

    def get_template_names(self):
        if self.template_name:
            return self.template_name
        integration_type = self.get_integration().integration_type
        suffix = self.SUFFIX_MAP.get(integration_type, integration_type)
        return (
            'projects/integration_{}{}.html'
            .format(suffix, self.template_name_suffix)
        )


class IntegrationDelete(IntegrationMixin, DeleteView):

    http_method_names = ['post']


class IntegrationExchangeDetail(IntegrationMixin, DetailView):

    model = HttpExchange
    lookup_url_kwarg = 'exchange_pk'
    template_name = 'projects/integration_exchange_detail.html'

    def get_queryset(self):
        return self.model.objects.filter(integrations=self.get_integration())

    def get_object(self):
        return DetailView.get_object(self)


class IntegrationWebhookSync(IntegrationMixin, GenericView):

    """
    Resync a project webhook.

    The signal will add a success/failure message on the request.
    """

    def post(self, request, *args, **kwargs):
        # pylint: disable=unused-argument
        if 'integration_pk' in kwargs:
            integration = self.get_integration()
            update_webhook(self.get_project(), integration, request=request)
        else:
            # This is a brute force form of the webhook sync, if a project has a
            # webhook or a remote repository object, the user should be using
            # the per-integration sync instead.
            attach_webhook(
                project_pk=self.get_project().pk,
                user_pk=request.user.pk,
            )
        return HttpResponseRedirect(self.get_success_url())

    def get_success_url(self):
        return reverse('projects_integrations', args=[self.get_project().slug])


class ProjectAdvertisingUpdate(PrivateViewMixin, UpdateView):

    model = Project
    form_class = ProjectAdvertisingForm
    success_message = _('Project has been opted out from advertisement support')
    template_name = 'projects/project_advertising.html'
    lookup_url_kwarg = 'project_slug'
    lookup_field = 'slug'

    def get_queryset(self):
        return self.model.objects.for_admin_user(self.request.user)

    def get_success_url(self):
        return reverse('projects_advertising', args=[self.object.slug])


class EnvironmentVariableMixin(ProjectAdminMixin, PrivateViewMixin):

    """Environment Variables to be added when building the Project."""

    model = EnvironmentVariable
    form_class = EnvironmentVariableForm
    lookup_url_kwarg = 'environmentvariable_pk'

    def get_success_url(self):
        return reverse(
            'projects_environmentvariables',
            args=[self.get_project().slug],
        )


class EnvironmentVariableList(EnvironmentVariableMixin, ListView):

    pass


class EnvironmentVariableCreate(EnvironmentVariableMixin, CreateView):

    pass


class EnvironmentVariableDetail(EnvironmentVariableMixin, DetailView):

    pass


class EnvironmentVariableDelete(EnvironmentVariableMixin, DeleteView):

    http_method_names = ['post']


class SearchAnalytics(ProjectAdminMixin, PrivateViewMixin, TemplateView):

    template_name = 'projects/projects_search_analytics.html'
    http_method_names = ['get']

    def get(self, request, *args, **kwargs):
        download_data = request.GET.get('download', False)
        if download_data:
            return self._search_analytics_csv_data()
        return super().get(request, *args, **kwargs)

    def get_context_data(self, **kwargs):
        context = super().get_context_data(**kwargs)
        project = self.get_project()

        context['show_analytics'] = project.has_feature(
            Feature.SEARCH_ANALYTICS,
        )
        if not context['show_analytics']:
            return context

        # data for plotting the line-chart
        query_count_of_1_month = SearchQuery.generate_queries_count_of_one_month(
            project.slug,
        )

        queries = []
        qs = SearchQuery.objects.filter(project=project)
        if qs.exists():
            qs = (
                qs.values('query')
                .annotate(count=Count('id'))
                .order_by('-count', 'query')
                .values_list('query', 'count')
            )

            # only show top 100 queries
            queries = qs[:100]

        context.update(
            {
                'queries': queries,
                'query_count_of_1_month': query_count_of_1_month,
            },
        )
        return context

    def _search_analytics_csv_data(self):
        """Generate raw csv data of search queries."""
        project = self.get_project()
        now = timezone.now().date()
        last_3_month = now - timezone.timedelta(days=90)

        data = (
            SearchQuery.objects.filter(
                project=project,
                created__date__gte=last_3_month,
                created__date__lte=now,
            )
            .order_by('-created')
            .values_list('created', 'query')
        )

        file_name = '{project_slug}_from_{start}_to_{end}.csv'.format(
            project_slug=project.slug,
            start=timezone.datetime.strftime(last_3_month, '%Y-%m-%d'),
            end=timezone.datetime.strftime(now, '%Y-%m-%d'),
        )
        # remove any spaces in filename.
        file_name = '-'.join([text for text in file_name.split() if text])

        csv_data = (
            [timezone.datetime.strftime(time, '%Y-%m-%d %H:%M:%S'), query]
            for time, query in data
        )
        pseudo_buffer = Echo()
        writer = csv.writer(pseudo_buffer)
        response = StreamingHttpResponse(
            (writer.writerow(row) for row in csv_data),
            content_type="text/csv",
        )
<<<<<<< HEAD
        .order_by('-created')
        .values_list('created', 'query')
    )

    file_name = '{project_slug}_from_{start}_to_{end}.csv'.format(
        project_slug=project_slug,
        start=timezone.datetime.strftime(last_3_month, '%Y-%m-%d'),
        end=timezone.datetime.strftime(now, '%Y-%m-%d'),
    )
    # remove any spaces in filename.
    file_name = '-'.join([text for text in file_name.split() if text])

    csv_data = (
        [timezone.datetime.strftime(time, '%Y-%m-%d %H:%M:%S'), query]
        for time, query in data
    )
    pseudo_buffer = Echo()
    writer = csv.writer(pseudo_buffer)
    response = StreamingHttpResponse(
        (writer.writerow(row) for row in csv_data),
        content_type="text/csv",
    )
    response['Content-Disposition'] = f'attachment; filename="{file_name}"'
    return response


class PageViewAdmin(ProjectAdminMixin, PrivateViewMixin, TemplateView):

    template_name = 'projects/project_page_views.html'
    http_method_names = ['get']

    def get_context_data(self, **kwargs):
        context = super().get_context_data(**kwargs)
        project = self.get_project()

        top_viewed_pages = PageView.get_top_viewed_pages(project)
        top_viewed_pages_iter = zip(
            top_viewed_pages['pages'],
            top_viewed_pages['view_counts']
        )

        all_pages = PageView.objects.filter(project=project).values_list('path', flat=True)
        if all_pages.exists():
            all_pages = sorted(list(set(all_pages)))
            page_path = self.request.GET.get('page', all_pages[0])
        else:
            all_pages = []
            page_path = ''

        page_data = PageView.get_page_view_count_of_one_month(
            project_slug=project.slug,
            page_path=page_path
        )

        context.update({
            'top_viewed_pages_iter': top_viewed_pages_iter,
            'page_data': page_data,
            'page_path': page_path,
            'all_pages': all_pages,
        })

        return context
=======
        response['Content-Disposition'] = f'attachment; filename="{file_name}"'
        return response
>>>>>>> 2e767812
<|MERGE_RESOLUTION|>--- conflicted
+++ resolved
@@ -1011,31 +1011,8 @@
             (writer.writerow(row) for row in csv_data),
             content_type="text/csv",
         )
-<<<<<<< HEAD
-        .order_by('-created')
-        .values_list('created', 'query')
-    )
-
-    file_name = '{project_slug}_from_{start}_to_{end}.csv'.format(
-        project_slug=project_slug,
-        start=timezone.datetime.strftime(last_3_month, '%Y-%m-%d'),
-        end=timezone.datetime.strftime(now, '%Y-%m-%d'),
-    )
-    # remove any spaces in filename.
-    file_name = '-'.join([text for text in file_name.split() if text])
-
-    csv_data = (
-        [timezone.datetime.strftime(time, '%Y-%m-%d %H:%M:%S'), query]
-        for time, query in data
-    )
-    pseudo_buffer = Echo()
-    writer = csv.writer(pseudo_buffer)
-    response = StreamingHttpResponse(
-        (writer.writerow(row) for row in csv_data),
-        content_type="text/csv",
-    )
-    response['Content-Disposition'] = f'attachment; filename="{file_name}"'
-    return response
+        response['Content-Disposition'] = f'attachment; filename="{file_name}"'
+        return response
 
 
 class PageViewAdmin(ProjectAdminMixin, PrivateViewMixin, TemplateView):
@@ -1073,8 +1050,4 @@
             'all_pages': all_pages,
         })
 
-        return context
-=======
-        response['Content-Disposition'] = f'attachment; filename="{file_name}"'
-        return response
->>>>>>> 2e767812
+        return context