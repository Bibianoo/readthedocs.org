--- conflicted
+++ resolved
@@ -716,7 +716,6 @@
         return ctx
 
 
-<<<<<<< HEAD
 class DomainCreateBase(DomainMixin, CreateView):
     pass
 
@@ -726,15 +725,6 @@
 
 
 class DomainUpdateBase(DomainMixin, UpdateView):
-=======
-class DomainCreate(DomainMixin, CreateView):
-
-    pass
-
-
-class DomainUpdate(DomainMixin, UpdateView):
-
->>>>>>> 9125deb6
     pass
 
 
