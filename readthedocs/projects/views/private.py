"""Project views for authenticated users."""

import logging

from allauth.socialaccount.models import SocialAccount
from django.conf import settings
from django.contrib import messages
from django.contrib.auth.decorators import login_required
from django.contrib.auth.models import User
from django.http import (
    Http404,
    HttpResponseBadRequest,
    HttpResponseNotAllowed,
    HttpResponseRedirect,
)
from django.middleware.csrf import get_token
from django.shortcuts import get_object_or_404, render
from django.urls import reverse
from django.utils.safestring import mark_safe
from django.utils.translation import ugettext_lazy as _
from django.views.generic import ListView, TemplateView, View
from formtools.wizard.views import SessionWizardView
from vanilla import CreateView, DeleteView, DetailView, GenericView, UpdateView

from readthedocs.builds.forms import VersionForm
from readthedocs.builds.models import Version
from readthedocs.core.mixins import ListViewWithForm, LoginRequiredMixin
<<<<<<< HEAD
from readthedocs.core.utils import broadcast, trigger_build, trigger_initial_build
=======
from readthedocs.core.utils import broadcast, trigger_build
>>>>>>> 769a228b
from readthedocs.integrations.models import HttpExchange, Integration
from readthedocs.oauth.services import registry
from readthedocs.oauth.tasks import attach_webhook
from readthedocs.oauth.utils import update_webhook
from readthedocs.projects import tasks
from readthedocs.projects.forms import (
    DomainForm,
    EmailHookForm,
    EnvironmentVariableForm,
    IntegrationForm,
    ProjectAdvancedForm,
    ProjectAdvertisingForm,
    ProjectBasicsForm,
    ProjectExtraForm,
    ProjectRelationshipForm,
    RedirectForm,
    TranslationForm,
    UpdateProjectForm,
    UserForm,
    WebHookForm,
)
from readthedocs.projects.models import (
    Domain,
    EmailHook,
    EnvironmentVariable,
    Project,
    ProjectRelationship,
    WebHook,
)
from readthedocs.projects.notifications import EmailConfirmNotification
from readthedocs.projects.views.base import ProjectAdminMixin, ProjectSpamMixin
from readthedocs.projects.views.mixins import ProjectImportMixin

from ..tasks import retry_domain_verification


log = logging.getLogger(__name__)


class PrivateViewMixin(LoginRequiredMixin):
    pass


class ProjectDashboard(PrivateViewMixin, ListView):

    """Project dashboard."""

    model = Project
    template_name = 'projects/project_dashboard.html'

    def validate_primary_email(self, user):
        """
        Sends a persistent error notification.

        Checks if the user has a primary email or if the primary email
        is verified or not. Sends a persistent error notification if
        either of the condition is False.
        """
        email_qs = user.emailaddress_set.filter(primary=True)
        email = email_qs.first()
        if not email or not email.verified:
            notification = EmailConfirmNotification(user=user, success=False)
            notification.send()

    def get_queryset(self):
        return Project.objects.dashboard(self.request.user)

    def get(self, request, *args, **kwargs):
        self.validate_primary_email(request.user)
        return super(ProjectDashboard, self).get(self, request, *args, **kwargs)

    def get_context_data(self, **kwargs):
        context = super().get_context_data(**kwargs)

        return context


@login_required
def project_manage(__, project_slug):
    """
    Project management view.

    Where you will have links to edit the projects' configuration, edit the
    files associated with that project, etc.

    Now redirects to the normal /projects/<slug> view.
    """
    return HttpResponseRedirect(reverse('projects_detail', args=[project_slug]))


class ProjectUpdate(ProjectSpamMixin, PrivateViewMixin, UpdateView):

    form_class = UpdateProjectForm
    model = Project
    success_message = _('Project settings updated')
    template_name = 'projects/project_edit.html'
    lookup_url_kwarg = 'project_slug'
    lookup_field = 'slug'

    def get_queryset(self):
        return self.model.objects.for_admin_user(self.request.user)

    def get_success_url(self):
        return reverse('projects_detail', args=[self.object.slug])


class ProjectAdvancedUpdate(ProjectSpamMixin, PrivateViewMixin, UpdateView):

    form_class = ProjectAdvancedForm
    model = Project
    success_message = _('Project settings updated')
    template_name = 'projects/project_advanced.html'
    lookup_url_kwarg = 'project_slug'
    lookup_field = 'slug'

    def get_queryset(self):
        return self.model.objects.for_admin_user(self.request.user)

    def get_success_url(self):
        return reverse('projects_detail', args=[self.object.slug])


@login_required
def project_version_detail(request, project_slug, version_slug):
    """Project version detail page."""
    project = get_object_or_404(
        Project.objects.for_admin_user(request.user),
        slug=project_slug,
    )
    version = get_object_or_404(
        Version.internal.public(
            user=request.user,
            project=project,
            only_active=False,
        ),
        slug=version_slug,
    )

    form = VersionForm(request.POST or None, instance=version)

    if request.method == 'POST' and form.is_valid():
        version = form.save()
        if form.has_changed():
            if 'active' in form.changed_data and version.active is False:
                log.info('Removing files for version %s', version.slug)
                broadcast(
                    type='app',
                    task=tasks.remove_dirs,
                    args=[version.get_artifact_paths()],
                )
                version.built = False
                version.save()
        url = reverse('project_version_list', args=[project.slug])
        return HttpResponseRedirect(url)

    return render(
        request,
        'projects/project_version_detail.html',
        {'form': form, 'project': project, 'version': version},
    )


@login_required
def project_delete(request, project_slug):
    """
    Project delete confirmation view.

    Make a project as deleted on POST, otherwise show a form asking for
    confirmation of delete.
    """
    project = get_object_or_404(
        Project.objects.for_admin_user(request.user),
        slug=project_slug,
    )

    context = {
        'project': project,
        'is_superproject': project.subprojects.all().exists()
    }

    if request.method == 'POST':
        # Delete the project and all related files
        project.delete()
        messages.success(request, _('Project deleted'))
        project_dashboard = reverse('projects_dashboard')
        return HttpResponseRedirect(project_dashboard)

    return render(request, 'projects/project_delete.html', context)


class ImportWizardView(
        ProjectImportMixin, ProjectSpamMixin, PrivateViewMixin,
        SessionWizardView,
):

    """Project import wizard."""

    form_list = [
        ('basics', ProjectBasicsForm),
        ('extra', ProjectExtraForm),
    ]
    condition_dict = {'extra': lambda self: self.is_advanced()}

    def get_form_kwargs(self, step=None):
        """Get args to pass into form instantiation."""
        kwargs = {}
        kwargs['user'] = self.request.user
        if step == 'basics':
            kwargs['show_advanced'] = True
        return kwargs

    def get_template_names(self):
        """Return template names based on step name."""
        return 'projects/import_{}.html'.format(self.steps.current)

    def done(self, form_list, **kwargs):
        """
        Save form data as object instance.

        Don't save form data directly, instead bypass documentation building and
        other side effects for now, by signalling a save without commit. Then,
        finish by added the members to the project and saving.
        """
        form_data = self.get_all_cleaned_data()
        extra_fields = ProjectExtraForm.Meta.fields
        # expect the first form; manually wrap in a list in case it's a
        # View Object, as it is in Python 3.
        basics_form = list(form_list)[0]
        # Save the basics form to create the project instance, then alter
        # attributes directly from other forms
        project = basics_form.save()

        # Remove tags to avoid setting them in raw instead of using ``.add``
        tags = form_data.pop('tags', [])

        for field, value in list(form_data.items()):
            if field in extra_fields:
                setattr(project, field, value)
        project.save()

        self.finish_import_project(self.request, project, tags)

        return HttpResponseRedirect(
            reverse('projects_detail', args=[project.slug]),
        )

<<<<<<< HEAD
    def trigger_initial_build(self, project):
        return trigger_initial_build(project, self.request.user)

=======
>>>>>>> 769a228b
    def is_advanced(self):
        """Determine if the user selected the `show advanced` field."""
        data = self.get_cleaned_data_for_step('basics') or {}
        return data.get('advanced', True)


class ImportDemoView(PrivateViewMixin, ProjectImportMixin, View):

    """View to pass request on to import form to import demo project."""

    form_class = ProjectBasicsForm
    request = None
    args = None
    kwargs = None

    def get(self, request, *args, **kwargs):
        """Process link request as a form post to the project import form."""
        self.request = request
        self.args = args
        self.kwargs = kwargs

        data = self.get_form_data()
        project = Project.objects.for_admin_user(
            request.user,
        ).filter(repo=data['repo']).first()
        if project is not None:
            messages.success(
                request,
                _('The demo project is already imported!'),
            )
        else:
            kwargs = self.get_form_kwargs()
            form = self.form_class(data=data, **kwargs)
            if form.is_valid():
                project = form.save()
                project.save()
                self.trigger_initial_build(project, request.user)
                messages.success(
                    request,
                    _('Your demo project is currently being imported'),
                )
            else:
                messages.error(
                    request,
                    _('There was a problem adding the demo project'),
                )
                return HttpResponseRedirect(reverse('projects_dashboard'))
        return HttpResponseRedirect(
            reverse('projects_detail', args=[project.slug]),
        )

    def get_form_data(self):
        """Get form data to post to import form."""
        return {
            'name': '{}-demo'.format(self.request.user.username),
            'repo_type': 'git',
            'repo': 'https://github.com/readthedocs/template.git',
        }

    def get_form_kwargs(self):
        """Form kwargs passed in during instantiation."""
        return {'user': self.request.user}

    def trigger_initial_build(self, project, user):
        """
        Trigger initial build.

        Allow to override the behavior from outside.
        """
        return trigger_build(project)


class ImportView(PrivateViewMixin, TemplateView):

    """
    On GET, show the source an import view, on POST, mock out a wizard.

    If we are accepting POST data, use the fields to seed the initial data in
    :py:class:`ImportWizardView`.  The import templates will redirect the form to
    `/dashboard/import`
    """

    template_name = 'projects/project_import.html'
    wizard_class = ImportWizardView

    def get(self, request, *args, **kwargs):
        """
        Display list of repositories to import.

        Adds a warning to the listing if any of the accounts connected for the
        user are not supported accounts.
        """
        deprecated_accounts = (
            SocialAccount.objects
            .filter(user=self.request.user)
            .exclude(
                provider__in=[
                    service.adapter.provider_id for service in registry
                ],
            )
        )  # yapf: disable
        for account in deprecated_accounts:
            provider_account = account.get_provider_account()
            messages.error(
                request,
                mark_safe((
                    _(
                        'There is a problem with your {service} account, '
                        'try reconnecting your account on your '
                        '<a href="{url}">connected services page</a>.',
                    ).format(
                        service=provider_account.get_brand()['name'],
                        url=reverse('socialaccount_connections'),
                    )
                )),  # yapf: disable
            )
        return super().get(request, *args, **kwargs)

    def post(self, request, *args, **kwargs):
        initial_data = {}
        initial_data['basics'] = {}
        for key in ['name', 'repo', 'repo_type', 'remote_repository']:
            initial_data['basics'][key] = request.POST.get(key)
        initial_data['extra'] = {}
        for key in ['description', 'project_url']:
            initial_data['extra'][key] = request.POST.get(key)
        request.method = 'GET'
        return self.wizard_class.as_view(initial_dict=initial_data)(request)

    def get_context_data(self, **kwargs):
        context = super().get_context_data(**kwargs)
        context['view_csrf_token'] = get_token(self.request)
        context['has_connected_accounts'] = SocialAccount.objects.filter(
            user=self.request.user,
        ).exists()
        return context


class ProjectRelationshipMixin(ProjectAdminMixin, PrivateViewMixin):

    model = ProjectRelationship
    form_class = ProjectRelationshipForm
    lookup_field = 'child__slug'
    lookup_url_kwarg = 'subproject_slug'

    def get_queryset(self):
        self.project = self.get_project()
        return self.model.objects.filter(parent=self.project)

    def get_form(self, data=None, files=None, **kwargs):
        kwargs['user'] = self.request.user
        return super().get_form(data, files, **kwargs)

    def form_valid(self, form):
        broadcast(
            type='app',
            task=tasks.symlink_subproject,
            args=[self.get_project().pk],
        )
        return super().form_valid(form)

    def get_success_url(self):
        return reverse('projects_subprojects', args=[self.get_project().slug])


class ProjectRelationshipList(ProjectRelationshipMixin, ListView):

    def get_context_data(self, **kwargs):
        ctx = super().get_context_data(**kwargs)
        ctx['superproject'] = self.project.superprojects.first()
        return ctx


class ProjectRelationshipCreate(ProjectRelationshipMixin, CreateView):
    pass


class ProjectRelationshipUpdate(ProjectRelationshipMixin, UpdateView):
    pass


class ProjectRelationshipDelete(ProjectRelationshipMixin, DeleteView):

    def get(self, request, *args, **kwargs):
        return self.http_method_not_allowed(request, *args, **kwargs)


@login_required
def project_users(request, project_slug):
    """Project users view and form view."""
    project = get_object_or_404(
        Project.objects.for_admin_user(request.user),
        slug=project_slug,
    )

    form = UserForm(data=request.POST or None, project=project)

    if request.method == 'POST' and form.is_valid():
        form.save()
        project_dashboard = reverse('projects_users', args=[project.slug])
        return HttpResponseRedirect(project_dashboard)

    users = project.users.all()

    return render(
        request,
        'projects/project_users.html',
        {'form': form, 'project': project, 'users': users},
    )


@login_required
def project_users_delete(request, project_slug):
    if request.method != 'POST':
        return HttpResponseNotAllowed('Only POST is allowed')
    project = get_object_or_404(
        Project.objects.for_admin_user(request.user),
        slug=project_slug,
    )
    user = get_object_or_404(
        User.objects.all(),
        username=request.POST.get('username'),
    )
    if user == request.user:
        raise Http404
    project.users.remove(user)
    project_dashboard = reverse('projects_users', args=[project.slug])
    return HttpResponseRedirect(project_dashboard)


@login_required
def project_notifications(request, project_slug):
    """Project notification view and form view."""
    project = get_object_or_404(
        Project.objects.for_admin_user(request.user),
        slug=project_slug,
    )

    email_form = EmailHookForm(data=None, project=project)
    webhook_form = WebHookForm(data=None, project=project)

    if request.method == 'POST':
        if 'email' in request.POST.keys():
            email_form = EmailHookForm(data=request.POST, project=project)
            if email_form.is_valid():
                email_form.save()
        elif 'url' in request.POST.keys():
            webhook_form = WebHookForm(data=request.POST, project=project)
            if webhook_form.is_valid():
                webhook_form.save()

    emails = project.emailhook_notifications.all()
    urls = project.webhook_notifications.all()

    return render(
        request,
        'projects/project_notifications.html',
        {
            'email_form': email_form,
            'webhook_form': webhook_form,
            'project': project,
            'emails': emails,
            'urls': urls,
        },
    )


@login_required
def project_notifications_delete(request, project_slug):
    """Project notifications delete confirmation view."""
    if request.method != 'POST':
        return HttpResponseNotAllowed('Only POST is allowed')
    project = get_object_or_404(
        Project.objects.for_admin_user(request.user),
        slug=project_slug,
    )
    try:
        project.emailhook_notifications.get(
            email=request.POST.get('email'),
        ).delete()
    except EmailHook.DoesNotExist:
        try:
            project.webhook_notifications.get(
                url=request.POST.get('email'),
            ).delete()
        except WebHook.DoesNotExist:
            raise Http404
    project_dashboard = reverse('projects_notifications', args=[project.slug])
    return HttpResponseRedirect(project_dashboard)


@login_required
def project_translations(request, project_slug):
    """Project translations view and form view."""
    project = get_object_or_404(
        Project.objects.for_admin_user(request.user),
        slug=project_slug,
    )
    form = TranslationForm(
        data=request.POST or None,
        parent=project,
        user=request.user,
    )

    if request.method == 'POST' and form.is_valid():
        form.save()
        project_dashboard = reverse(
            'projects_translations',
            args=[project.slug],
        )
        return HttpResponseRedirect(project_dashboard)

    lang_projects = project.translations.all()

    return render(
        request,
        'projects/project_translations.html',
        {
            'form': form,
            'project': project,
            'lang_projects': lang_projects,
        },
    )


@login_required
def project_translations_delete(request, project_slug, child_slug):
    project = get_object_or_404(
        Project.objects.for_admin_user(request.user),
        slug=project_slug,
    )
    subproj = get_object_or_404(
        project.translations,
        slug=child_slug,
    )
    project.translations.remove(subproj)
    project_dashboard = reverse('projects_translations', args=[project.slug])
    return HttpResponseRedirect(project_dashboard)


@login_required
def project_redirects(request, project_slug):
    """Project redirects view and form view."""
    project = get_object_or_404(
        Project.objects.for_admin_user(request.user),
        slug=project_slug,
    )

    form = RedirectForm(data=request.POST or None, project=project)

    if request.method == 'POST' and form.is_valid():
        form.save()
        project_dashboard = reverse('projects_redirects', args=[project.slug])
        return HttpResponseRedirect(project_dashboard)

    redirects = project.redirects.all()

    return render(
        request,
        'projects/project_redirects.html',
        {'form': form, 'project': project, 'redirects': redirects},
    )


@login_required
def project_redirects_delete(request, project_slug):
    """Project redirect delete view."""
    if request.method != 'POST':
        return HttpResponseNotAllowed('Only POST is allowed')
    project = get_object_or_404(
        Project.objects.for_admin_user(request.user),
        slug=project_slug,
    )
    redirect = get_object_or_404(
        project.redirects,
        pk=request.POST.get('id_pk'),
    )
    if redirect.project == project:
        redirect.delete()
    else:
        raise Http404
    return HttpResponseRedirect(
        reverse('projects_redirects', args=[project.slug]),
    )


@login_required
def project_version_delete_html(request, project_slug, version_slug):
    """
    Project version 'delete' HTML.

    This marks a version as not built
    """
    project = get_object_or_404(
        Project.objects.for_admin_user(request.user),
        slug=project_slug,
    )
    version = get_object_or_404(
        Version.internal.public(
            user=request.user,
            project=project,
            only_active=False,
        ),
        slug=version_slug,
    )

    if not version.active:
        version.built = False
        version.save()
        broadcast(
            type='app',
            task=tasks.remove_dirs,
            args=[version.get_artifact_paths()],
        )
    else:
        return HttpResponseBadRequest(
            "Can't delete HTML for an active version.",
        )
    return HttpResponseRedirect(
        reverse('project_version_list', kwargs={'project_slug': project_slug}),
    )


class DomainMixin(ProjectAdminMixin, PrivateViewMixin):
    model = Domain
    form_class = DomainForm
    lookup_url_kwarg = 'domain_pk'

    def get_success_url(self):
        return reverse('projects_domains', args=[self.get_project().slug])


class DomainList(DomainMixin, ListViewWithForm):

    def get_context_data(self, **kwargs):
        ctx = super().get_context_data(**kwargs)

        # Get the default docs domain
        ctx['default_domain'] = settings.PUBLIC_DOMAIN if settings.USE_SUBDOMAIN else settings.PRODUCTION_DOMAIN  # noqa

        # Retry validation on all domains if applicable
        for domain in ctx['domain_list']:
            retry_domain_verification.delay(domain_pk=domain.pk)

        return ctx


class DomainCreate(DomainMixin, CreateView):
    pass


class DomainUpdate(DomainMixin, UpdateView):
    pass


class DomainDelete(DomainMixin, DeleteView):
    pass


class IntegrationMixin(ProjectAdminMixin, PrivateViewMixin):

    """Project external service mixin for listing webhook objects."""

    model = Integration
    integration_url_field = 'integration_pk'
    form_class = IntegrationForm

    def get_queryset(self):
        return self.get_integration_queryset()

    def get_object(self):
        return self.get_integration()

    def get_integration_queryset(self):
        self.project = self.get_project()
        return self.model.objects.filter(project=self.project)

    def get_integration(self):
        """Return project integration determined by url kwarg."""
        if self.integration_url_field not in self.kwargs:
            return None
        return get_object_or_404(
            Integration,
            pk=self.kwargs[self.integration_url_field],
            project=self.get_project(),
        )

    def get_success_url(self):
        return reverse('projects_integrations', args=[self.get_project().slug])

    def get_template_names(self):
        if self.template_name:
            return self.template_name
        return 'projects/integration{}.html'.format(self.template_name_suffix)


class IntegrationList(IntegrationMixin, ListView):
    pass


class IntegrationCreate(IntegrationMixin, CreateView):

    def get_success_url(self):
        return reverse(
            'projects_integrations_detail',
            kwargs={
                'project_slug': self.get_project().slug,
                'integration_pk': self.object.id,
            },
        )


class IntegrationDetail(IntegrationMixin, DetailView):

    # Some of the templates can be combined, we'll avoid duplicating templates
    SUFFIX_MAP = {
        Integration.GITHUB_WEBHOOK: 'webhook',
        Integration.GITLAB_WEBHOOK: 'webhook',
        Integration.BITBUCKET_WEBHOOK: 'webhook',
        Integration.API_WEBHOOK: 'generic_webhook',
    }

    def get_template_names(self):
        if self.template_name:
            return self.template_name
        integration_type = self.get_integration().integration_type
        suffix = self.SUFFIX_MAP.get(integration_type, integration_type)
        return (
            'projects/integration_{}{}.html'
            .format(suffix, self.template_name_suffix)
        )


class IntegrationDelete(IntegrationMixin, DeleteView):

    def get(self, request, *args, **kwargs):
        return self.http_method_not_allowed(request, *args, **kwargs)


class IntegrationExchangeDetail(IntegrationMixin, DetailView):

    model = HttpExchange
    lookup_url_kwarg = 'exchange_pk'
    template_name = 'projects/integration_exchange_detail.html'

    def get_queryset(self):
        return self.model.objects.filter(integrations=self.get_integration())

    def get_object(self):
        return DetailView.get_object(self)


class IntegrationWebhookSync(IntegrationMixin, GenericView):

    """
    Resync a project webhook.

    The signal will add a success/failure message on the request.
    """

    def post(self, request, *args, **kwargs):
        # pylint: disable=unused-argument
        if 'integration_pk' in kwargs:
            integration = self.get_integration()
            update_webhook(self.get_project(), integration, request=request)
        else:
            # This is a brute force form of the webhook sync, if a project has a
            # webhook or a remote repository object, the user should be using
            # the per-integration sync instead.
            attach_webhook(
                project_pk=self.get_project().pk,
                user_pk=request.user.pk,
            )
        return HttpResponseRedirect(self.get_success_url())

    def get_success_url(self):
        return reverse('projects_integrations', args=[self.get_project().slug])


class ProjectAdvertisingUpdate(PrivateViewMixin, UpdateView):

    model = Project
    form_class = ProjectAdvertisingForm
    success_message = _('Project has been opted out from advertisement support')
    template_name = 'projects/project_advertising.html'
    lookup_url_kwarg = 'project_slug'
    lookup_field = 'slug'

    def get_queryset(self):
        return self.model.objects.for_admin_user(self.request.user)

    def get_success_url(self):
        return reverse('projects_advertising', args=[self.object.slug])


class EnvironmentVariableMixin(ProjectAdminMixin, PrivateViewMixin):

    """Environment Variables to be added when building the Project."""

    model = EnvironmentVariable
    form_class = EnvironmentVariableForm
    lookup_url_kwarg = 'environmentvariable_pk'

    def get_success_url(self):
        return reverse(
            'projects_environmentvariables',
            args=[self.get_project().slug],
        )


class EnvironmentVariableList(EnvironmentVariableMixin, ListView):
    pass


class EnvironmentVariableCreate(EnvironmentVariableMixin, CreateView):
    pass


class EnvironmentVariableDetail(EnvironmentVariableMixin, DetailView):
    pass


class EnvironmentVariableDelete(EnvironmentVariableMixin, DeleteView):

    # This removes the delete confirmation
    def get(self, request, *args, **kwargs):
        return self.http_method_not_allowed(request, *args, **kwargs)<|MERGE_RESOLUTION|>--- conflicted
+++ resolved
@@ -25,11 +25,7 @@
 from readthedocs.builds.forms import VersionForm
 from readthedocs.builds.models import Version
 from readthedocs.core.mixins import ListViewWithForm, LoginRequiredMixin
-<<<<<<< HEAD
-from readthedocs.core.utils import broadcast, trigger_build, trigger_initial_build
-=======
 from readthedocs.core.utils import broadcast, trigger_build
->>>>>>> 769a228b
 from readthedocs.integrations.models import HttpExchange, Integration
 from readthedocs.oauth.services import registry
 from readthedocs.oauth.tasks import attach_webhook
@@ -276,12 +272,6 @@
             reverse('projects_detail', args=[project.slug]),
         )
 
-<<<<<<< HEAD
-    def trigger_initial_build(self, project):
-        return trigger_initial_build(project, self.request.user)
-
-=======
->>>>>>> 769a228b
     def is_advanced(self):
         """Determine if the user selected the `show advanced` field."""
         data = self.get_cleaned_data_for_step('basics') or {}
