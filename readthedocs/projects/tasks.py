"""
Tasks related to projects.

This includes fetching repository code, cleaning ``conf.py`` files, and
rebuilding documentation.
"""

import datetime
import fnmatch
import hashlib
import json
import logging
import os
import shutil
import socket
from collections import Counter, defaultdict

import requests
from celery.exceptions import SoftTimeLimitExceeded
from django.conf import settings
from django.core.files.storage import get_storage_class
from django.db.models import Q
from django.urls import reverse
from django.utils import timezone
from django.utils.translation import ugettext_lazy as _
from slumber.exceptions import HttpClientError
from sphinx.ext import intersphinx

from readthedocs.api.v2.client import api as api_v2
from readthedocs.builds.constants import (
    BUILD_STATE_BUILDING,
    BUILD_STATE_CLONING,
    BUILD_STATE_FINISHED,
    BUILD_STATE_INSTALLING,
    LATEST,
    LATEST_VERBOSE_NAME,
    STABLE_VERBOSE_NAME,
)
from readthedocs.builds.models import APIVersion, Build, Version
from readthedocs.builds.signals import build_complete
from readthedocs.builds.syncers import Syncer
from readthedocs.config import ConfigError
from readthedocs.core.resolver import resolve_path
from readthedocs.core.symlink import PrivateSymlink, PublicSymlink
from readthedocs.core.utils import broadcast, safe_unlink, send_email
from readthedocs.doc_builder.config import load_yaml_config
from readthedocs.doc_builder.constants import DOCKER_LIMITS
from readthedocs.doc_builder.environments import (
    DockerBuildEnvironment,
    LocalBuildEnvironment,
)
from readthedocs.doc_builder.exceptions import (
    BuildEnvironmentError,
    BuildEnvironmentWarning,
    BuildTimeoutError,
    MkDocsYAMLParseError,
    ProjectBuildsSkippedError,
    VersionLockedError,
    YAMLParseError,
)
from readthedocs.doc_builder.loader import get_builder_class
from readthedocs.doc_builder.python_environments import Conda, Virtualenv
from readthedocs.projects.models import APIProject
from readthedocs.sphinx_domains.models import SphinxDomain
from readthedocs.vcs_support import utils as vcs_support_utils
from readthedocs.worker import app

from .constants import LOG_TEMPLATE
from .exceptions import ProjectConfigurationError, RepositoryError
from .models import Domain, HTMLFile, ImportedFile, Project
from .signals import (
    after_build,
    after_vcs,
    before_build,
    before_vcs,
    bulk_post_create,
    bulk_post_delete,
    domain_verify,
    files_changed,
)


log = logging.getLogger(__name__)


class SyncRepositoryMixin:

    """Mixin that handles the VCS sync/update."""

    @staticmethod
    def get_version(project=None, version_pk=None):
        """
        Retrieve version data from the API.

        :param project: project object to sync
        :type project: projects.models.Project
        :param version_pk: version pk to sync
        :type version_pk: int
        :returns: a data-complete version object
        :rtype: builds.models.APIVersion
        """
        if not (project or version_pk):
            raise ValueError('project or version_pk is needed')
        if version_pk:
            version_data = api_v2.version(version_pk).get()
        else:
            version_data = (
                api_v2.version(project.slug).get(slug=LATEST)['objects'][0]
            )
        return APIVersion(**version_data)

    def get_vcs_repo(self):
        """Get the VCS object of the current project."""
        version_repo = self.project.vcs_repo(
            self.version.slug,
            # When called from ``SyncRepositoryTask.run`` we don't have
            # a ``setup_env`` so we use just ``None`` and commands won't
            # be recorded
            getattr(self, 'setup_env', None),
        )
        return version_repo

    def sync_repo(self):
        """Update the project's repository and hit ``sync_versions`` API."""
        # Make Dirs
        if not os.path.exists(self.project.doc_path):
            os.makedirs(self.project.doc_path)

        if not self.project.vcs_repo():
            raise RepositoryError(
                _('Repository type "{repo_type}" unknown').format(
                    repo_type=self.project.repo_type,
                ),
            )

        with self.project.repo_nonblockinglock(version=self.version):
            # Get the actual code on disk
            try:
                before_vcs.send(sender=self.version)
                msg = 'Checking out version {slug}: {identifier}'.format(
                    slug=self.version.slug,
                    identifier=self.version.identifier,
                )
                log.info(
                    LOG_TEMPLATE,
                    {
                        'project': self.project.slug,
                        'version': self.version.slug,
                        'msg': msg,
                    }
                )
                version_repo = self.get_vcs_repo()
                version_repo.update()
                self.sync_versions(version_repo)
                version_repo.checkout(self.version.identifier)
            finally:
                after_vcs.send(sender=self.version)

    def sync_versions(self, version_repo):
        """
        Update tags/branches hitting the API.

        It may trigger a new build to the stable version when hittig the
        ``sync_versions`` endpoint.
        """
        version_post_data = {'repo': version_repo.repo_url}

        if version_repo.supports_tags:
            version_post_data['tags'] = [{
                'identifier': v.identifier,
                'verbose_name': v.verbose_name,
            } for v in version_repo.tags]

        if version_repo.supports_branches:
            version_post_data['branches'] = [{
                'identifier': v.identifier,
                'verbose_name': v.verbose_name,
            } for v in version_repo.branches]

        self.validate_duplicate_reserved_versions(version_post_data)

        try:
            api_v2.project(self.project.pk).sync_versions.post(
                version_post_data,
            )
        except HttpClientError:
            log.exception('Sync Versions Exception')
        except Exception:
            log.exception('Unknown Sync Versions Exception')

    def validate_duplicate_reserved_versions(self, data):
        """
        Check if there are duplicated names of reserved versions.

        The user can't have a branch and a tag with the same name of
        ``latest`` or ``stable``. Raise a RepositoryError exception
        if there is a duplicated name.

        :param data: Dict containing the versions from tags and branches
        """
        version_names = [
            version['verbose_name']
            for version in data.get('tags', []) + data.get('branches', [])
        ]
        counter = Counter(version_names)
        for reserved_name in [STABLE_VERBOSE_NAME, LATEST_VERBOSE_NAME]:
            if counter[reserved_name] > 1:
                raise RepositoryError(
                    RepositoryError.DUPLICATED_RESERVED_VERSIONS,
                )


@app.task(max_retries=5, default_retry_delay=7 * 60)
def sync_repository_task(version_pk):
    """Celery task to trigger VCS version sync."""
    step = SyncRepositoryTaskStep()
    return step.run(version_pk)


class SyncRepositoryTaskStep(SyncRepositoryMixin):

    """
    Entry point to synchronize the VCS documentation.

    .. note::

        This is implemented as a separate class to isolate each run of the
        underlying task. Previously, we were using a custom ``celery.Task`` for
        this, but this class is only instantiated once -- on startup. The effect
        was that this instance shared state between workers.
    """

    def run(self, version_pk):  # pylint: disable=arguments-differ
        """
        Run the VCS synchronization.

        :param version_pk: version pk to sync
        :type version_pk: int
        :returns: whether or not the task ended successfully
        :rtype: bool
        """
        try:
            self.version = self.get_version(version_pk=version_pk)
            self.project = self.version.project
            self.sync_repo()
            return True
        except RepositoryError:
            # Do not log as ERROR handled exceptions
            log.warning('There was an error with the repository', exc_info=True)
        except vcs_support_utils.LockTimeout:
            log.info(
                'Lock still active: project=%s version=%s',
                self.project.slug,
                self.version.slug,
            )
        except Exception:
            # Catch unhandled errors when syncing
            log.exception(
                'An unhandled exception was raised during VCS syncing',
                extra={
                    'stack': True,
                    'tags': {
                        'project': self.project.slug,
                        'version': self.version.slug,
                    },
                },
            )
        return False


# Exceptions under ``throws`` argument are considered ERROR from a Build
# perspective (the build failed and can continue) but as a WARNING for the
# application itself (RTD code didn't failed). These exception are logged as
# ``INFO`` and they are not sent to Sentry.
@app.task(
    bind=True,
    max_retries=5,
    default_retry_delay=7 * 60,
    throws=(
        VersionLockedError,
        ProjectBuildsSkippedError,
        YAMLParseError,
        BuildTimeoutError,
        BuildEnvironmentWarning,
        RepositoryError,
        ProjectConfigurationError,
        ProjectBuildsSkippedError,
        MkDocsYAMLParseError,
    ),
)
def update_docs_task(self, project_id, *args, **kwargs):
    step = UpdateDocsTaskStep(task=self)
    return step.run(project_id, *args, **kwargs)


class UpdateDocsTaskStep(SyncRepositoryMixin):

    """
    The main entry point for updating documentation.

    It handles all of the logic around whether a project is imported, we created
    it or a webhook is received. Then it will sync the repository and build the
    html docs if needed.

    .. note::

        This is implemented as a separate class to isolate each run of the
        underlying task. Previously, we were using a custom ``celery.Task`` for
        this, but this class is only instantiated once -- on startup. The effect
        was that this instance shared state between workers.
    """

    def __init__(
            self,
            build_env=None,
            python_env=None,
            config=None,
            force=False,
            build=None,
            project=None,
            version=None,
            task=None,
    ):
        self.build_env = build_env
        self.python_env = python_env
        self.build_force = force
        self.build = {}
        if build is not None:
            self.build = build
        self.version = {}
        if version is not None:
            self.version = version
        self.project = {}
        if project is not None:
            self.project = project
        if config is not None:
            self.config = config
        self.task = task
        self.setup_env = None

    # pylint: disable=arguments-differ
    def run(
            self, pk, version_pk=None, build_pk=None, record=True, docker=None,
            force=False, **__
    ):
        """
        Run a documentation sync n' build.

        This is fully wrapped in exception handling to account for a number of
        failure cases. We first run a few commands in a local build environment,
        but do not report on environment success. This avoids a flicker on the
        build output page where the build is marked as finished in between the
        local environment steps and the docker build steps.

        If a failure is raised, or the build is not successful, return
        ``False``, otherwise, ``True``.

        Unhandled exceptions raise a generic user facing error, which directs
        the user to bug us. It is therefore a benefit to have as few unhandled
        errors as possible.

        :param pk int: Project id
        :param version_pk int: Project Version id (latest if None)
        :param build_pk int: Build id (if None, commands are not recorded)
        :param record bool: record a build object in the database
        :param docker bool: use docker to build the project (if ``None``,
            ``settings.DOCKER_ENABLE`` is used)
        :param force bool: force Sphinx build

        :returns: whether build was successful or not

        :rtype: bool
        """
        try:
            if docker is None:
                docker = settings.DOCKER_ENABLE

            self.project = self.get_project(pk)
            self.version = self.get_version(self.project, version_pk)
            self.build = self.get_build(build_pk)
            self.build_force = force
            self.config = None

            setup_successful = self.run_setup(record=record)
            if not setup_successful:
                return False

        # Catch unhandled errors in the setup step
        except Exception:
            log.exception(
                'An unhandled exception was raised during build setup',
                extra={
                    'stack': True,
                    'tags': {
                        'build': build_pk,
                        # We can't depend on these objects because the api
                        # could fail. But self.project and self.version are
                        # initialized as empty dicts in the init method.
                        'project': self.project.slug if self.project else None,
                        'version': self.version.slug if self.version else None,
                    },
                },
            )
            if self.setup_env is not None:
                self.setup_env.failure = BuildEnvironmentError(
                    BuildEnvironmentError.GENERIC_WITH_BUILD_ID.format(
                        build_id=build_pk,
                    ),
                )
                self.setup_env.update_build(BUILD_STATE_FINISHED)

            # Send notifications for unhandled errors
            self.send_notifications(version_pk, build_pk)
            return False
        else:
            # No exceptions in the setup step, catch unhandled errors in the
            # build steps
            try:
                self.run_build(docker=docker, record=record)
            except Exception:
                log.exception(
                    'An unhandled exception was raised during project build',
                    extra={
                        'stack': True,
                        'tags': {
                            'build': build_pk,
                            'project': self.project.slug,
                            'version': self.version.slug,
                        },
                    },
                )
                if self.build_env is not None:
                    self.build_env.failure = BuildEnvironmentError(
                        BuildEnvironmentError.GENERIC_WITH_BUILD_ID.format(
                            build_id=build_pk,
                        ),
                    )
                    self.build_env.update_build(BUILD_STATE_FINISHED)

                # Send notifications for unhandled errors
                self.send_notifications(version_pk, build_pk)
                return False

        return True

    def run_setup(self, record=True):
        """
        Run setup in the local environment.

        Return True if successful.
        """
        self.setup_env = LocalBuildEnvironment(
            project=self.project,
            version=self.version,
            build=self.build,
            record=record,
            update_on_success=False,
        )

        # Environment used for code checkout & initial configuration reading
        with self.setup_env:
            if self.project.skip:
                raise ProjectBuildsSkippedError
            try:
                self.setup_vcs()
            except vcs_support_utils.LockTimeout as e:
                self.task.retry(exc=e, throw=False)
                raise VersionLockedError
            try:
                self.config = load_yaml_config(version=self.version)
            except ConfigError as e:
                raise YAMLParseError(
                    YAMLParseError.GENERIC_WITH_PARSE_EXCEPTION.format(
                        exception=str(e),
                    ),
                )

            self.save_build_config()
            self.additional_vcs_operations()

        if self.setup_env.failure or self.config is None:
            msg = 'Failing build because of setup failure: {}'.format(
                self.setup_env.failure,
            )
            log.info(
                LOG_TEMPLATE,
                {
                    'project': self.project.slug,
                    'version': self.version.slug,
                    'msg': msg,
                }
            )

            # Send notification to users only if the build didn't fail because
            # of VersionLockedError: this exception occurs when a build is
            # triggered before the previous one has finished (e.g. two webhooks,
            # one after the other)
            if not isinstance(self.setup_env.failure, VersionLockedError):
                self.send_notifications(self.version.pk, self.build['id'])

            return False

        if self.setup_env.successful and not self.project.has_valid_clone:
            self.set_valid_clone()

        return True

    def additional_vcs_operations(self):
        """
        Execution of tasks that involve the project's VCS.

        All this tasks have access to the configuration object.
        """
        version_repo = self.get_vcs_repo()
        if version_repo.supports_submodules:
            version_repo.update_submodules(self.config)

    def run_build(self, docker, record):
        """
        Build the docs in an environment.

        :param docker: if ``True``, the build uses a ``DockerBuildEnvironment``,
            otherwise it uses a ``LocalBuildEnvironment`` to run all the
            commands to build the docs
        :param record: whether or not record all the commands in the ``Build``
            instance
        """
        env_vars = self.get_env_vars()

        if docker:
            env_cls = DockerBuildEnvironment
        else:
            env_cls = LocalBuildEnvironment
        self.build_env = env_cls(
            project=self.project,
            version=self.version,
            config=self.config,
            build=self.build,
            record=record,
            environment=env_vars,
        )

        # Environment used for building code, usually with Docker
        with self.build_env:
            python_env_cls = Virtualenv
            if self.config.conda is not None:
                log.info(
                    LOG_TEMPLATE,
                    {
                        'project': self.project.slug,
                        'version': self.version.slug,
                        'msg': 'Using conda',
                    }
                )
                python_env_cls = Conda
            self.python_env = python_env_cls(
                version=self.version,
                build_env=self.build_env,
                config=self.config,
            )

            try:
                self.setup_python_environment()

                # TODO the build object should have an idea of these states,
                # extend the model to include an idea of these outcomes
                outcomes = self.build_docs()
            except vcs_support_utils.LockTimeout as e:
                self.task.retry(exc=e, throw=False)
                raise VersionLockedError
            except SoftTimeLimitExceeded:
                raise BuildTimeoutError
<<<<<<< HEAD
=======

            # Finalize build and update web servers
            if self.build.get('id'):
                self.update_app_instances(
                    html=bool(outcomes['html']),
                    search=bool(outcomes['search']),
                    localmedia=bool(outcomes['localmedia']),
                    pdf=bool(outcomes['pdf']),
                    epub=bool(outcomes['epub']),
                )
>>>>>>> f906a4cf
            else:
                build_id = self.build.get('id')
                if build_id:
                    # Store build artifacts to storage (local or cloud storage)
                    self.store_build_artifacts(
                        html=bool(outcomes['html']),
                        search=bool(outcomes['search']),
                        localmedia=bool(outcomes['localmedia']),
                        pdf=bool(outcomes['pdf']),
                        epub=bool(outcomes['epub']),
                    )

                    # Finalize build and update web servers
                    self.update_app_instances(
                        html=bool(outcomes['html']),
                        search=bool(outcomes['search']),
                        localmedia=bool(outcomes['localmedia']),
                        pdf=bool(outcomes['pdf']),
                        epub=bool(outcomes['epub']),
                    )
                else:
                    log.warning('No build ID, not syncing files')

        if self.build_env.failed:
            self.send_notifications(self.version.pk, self.build['id'])

        build_complete.send(sender=Build, build=self.build_env.build)

    @staticmethod
    def get_project(project_pk):
        """Get project from API."""
        project_data = api_v2.project(project_pk).get()
        return APIProject(**project_data)

    @staticmethod
    def get_build(build_pk):
        """
        Retrieve build object from API.

        :param build_pk: Build primary key
        """
        build = {}
        if build_pk:
            build = api_v2.build(build_pk).get()
        private_keys = [
            'project',
            'version',
            'resource_uri',
            'absolute_uri',
        ]
        return {
            key: val
            for key, val in build.items() if key not in private_keys
        }

    def setup_vcs(self):
        """
        Update the checkout of the repo to make sure it's the latest.

        This also syncs versions in the DB.
        """
        self.setup_env.update_build(state=BUILD_STATE_CLONING)

        log.info(
            LOG_TEMPLATE,
            {
                'project': self.project.slug,
                'version': self.version.slug,
                'msg': 'Updating docs from VCS',
            }
        )
        try:
            self.sync_repo()
        except RepositoryError:
            log.warning('There was an error with the repository', exc_info=True)
            # Re raise the exception to stop the build at this point
            raise
        except vcs_support_utils.LockTimeout:
            log.info(
                'Lock still active: project=%s version=%s',
                self.project.slug,
                self.version.slug,
            )
            # Raise the proper exception (won't be sent to Sentry)
            raise VersionLockedError
        except Exception:
            # Catch unhandled errors when syncing
            log.exception(
                'An unhandled exception was raised during VCS syncing',
                extra={
                    'stack': True,
                    'tags': {
                        'build': self.build['id'],
                        'project': self.project.slug,
                        'version': self.version.slug,
                    },
                },
            )
            # Re raise the exception to stop the build at this point
            raise

        commit = self.project.vcs_repo(self.version.slug).commit
        if commit:
            self.build['commit'] = commit

    def get_env_vars(self):
        """Get bash environment variables used for all builder commands."""
        env = {
            'READTHEDOCS': True,
            'READTHEDOCS_VERSION': self.version.slug,
            'READTHEDOCS_PROJECT': self.project.slug,
        }

        if self.config.conda is not None:
            env.update({
                'CONDA_ENVS_PATH': os.path.join(self.project.doc_path, 'conda'),
                'CONDA_DEFAULT_ENV': self.version.slug,
                'BIN_PATH': os.path.join(
                    self.project.doc_path,
                    'conda',
                    self.version.slug,
                    'bin',
                ),
            })
        else:
            env.update({
                'BIN_PATH': os.path.join(
                    self.project.doc_path,
                    'envs',
                    self.version.slug,
                    'bin',
                ),
            })

        # Update environment from Project's specific environment variables
        env.update(self.project.environment_variables)

        return env

    def set_valid_clone(self):
        """Mark on the project that it has been cloned properly."""
        api_v2.project(self.project.pk).patch(
            {'has_valid_clone': True}
        )
        self.project.has_valid_clone = True
        self.version.project.has_valid_clone = True

    def save_build_config(self):
        """Save config in the build object."""
        pk = self.build['id']
        config = self.config.as_dict()
        api_v2.build(pk).patch({
            'config': config,
        })
        self.build['config'] = config

    def store_build_artifacts(
            self,
            html=False,
            localmedia=False,
            search=False,
            pdf=False,
            epub=False,
    ):
        """
        Save build artifacts to "storage" using Django's storage API

        The storage could be local filesystem storage OR cloud blob storage
        such as S3, Azure storage or Google Cloud Storage.

        Remove build artifacts of types not included in this build (PDF, ePub, zip only).

        This looks very similar to `move_files` and is intended to replace it!

        :param html: whether to save HTML output
        :param localmedia: whether to save localmedia (htmlzip) output
        :param search: whether to save search artifacts
        :param pdf: whether to save PDF output
        :param epub: whether to save ePub output
        """
        if settings.RTD_BUILD_MEDIA_STORAGE:
            log.info(
                LOG_TEMPLATE.format(
                    project=self.version.project.slug,
                    version=self.version.slug,
                    msg='Writing build artifacts to media storage',
                ),
            )

            storage = get_storage_class(settings.RTD_BUILD_MEDIA_STORAGE)()

            types_to_copy = []
            types_to_delete = []

            # HTML media
            if html:
                types_to_copy.append(('html', self.config.doctype))

            # Search media (JSON)
            if search:
                types_to_copy.append(('json', 'sphinx_search'))

            if localmedia:
                types_to_copy.append(('htmlzip', 'sphinx_localmedia'))
            else:
                types_to_delete.append('htmlzip')

            if pdf:
                types_to_copy.append(('pdf', 'sphinx_pdf'))
            else:
                types_to_delete.append('pdf')

            if epub:
                types_to_copy.append(('epub', 'sphinx_epub'))
            else:
                types_to_delete.append('epub')

            for media_type, build_type in types_to_copy:
                from_path = self.version.project.artifact_path(
                    version=self.version.slug,
                    type_=build_type,
                )
                to_path = self.version.project.get_storage_path(
                    type_=media_type,
                    version_slug=self.version.slug,
                    include_file=False,
                )
                log.info(
                    LOG_TEMPLATE.format(
                        project=self.version.project.slug,
                        version=self.version.slug,
                        msg=f'Writing {media_type} to media storage - {to_path}',
                    ),
                )
                try:
                    storage.copy_directory(from_path, to_path)
                except Exception:
                    # Ideally this should just be an IOError
                    # but some storage backends unfortunately throw other errors
                    log.exception(
                        LOG_TEMPLATE.format(
                            project=self.version.project.slug,
                            version=self.version.slug,
                            msg=f'Error copying {from_path} to storage (not failing build)',
                        ),
                    )

            for media_type in types_to_delete:
                media_path = self.version.project.get_storage_path(
                    type_=media_type,
                    version_slug=self.version.slug,
                    include_file=False,
                )
                log.info(
                    LOG_TEMPLATE.format(
                        project=self.version.project.slug,
                        version=self.version.slug,
                        msg=f'Deleting {media_type} from media storage - {media_path}',
                    ),
                )
                try:
                    storage.delete_directory(media_path)
                except Exception:
                    # Ideally this should just be an IOError
                    # but some storage backends unfortunately throw other errors
                    log.exception(
                        LOG_TEMPLATE.format(
                            project=self.version.project.slug,
                            version=self.version.slug,
                            msg=f'Error deleting {media_path} from storage (not failing build)',
                        ),
                    )

    def update_app_instances(
            self,
            html=False,
            localmedia=False,
            search=False,
            pdf=False,
            epub=False,
    ):
        """
        Update application instances with build artifacts.

        This triggers updates across application instances for html, pdf, epub,
        downloads, and search. Tasks are broadcast to all web servers from here.
        """
        # Update version if we have successfully built HTML output
        try:
            if html:
                version = api_v2.version(self.version.pk)
                version.patch({
                    'built': True,
                })
        except HttpClientError:
            log.exception(
                'Updating version failed, skipping file sync: version=%s',
                self.version,
            )
        hostname = socket.gethostname()

        delete_unsynced_media = True

        # Broadcast finalization steps to web application instances
        broadcast(
            type='app',
            task=sync_files,
            args=[
                self.project.pk,
                self.version.pk,
                self.config.doctype,
            ],
            kwargs=dict(
                hostname=hostname,
                html=html,
                localmedia=localmedia,
                search=search,
                pdf=pdf,
                epub=epub,
                delete_unsynced_media=delete_unsynced_media,
            ),
            callback=sync_callback.s(
                version_pk=self.version.pk,
                commit=self.build['commit'],
            ),
        )

    def setup_python_environment(self):
        """
        Build the virtualenv and install the project into it.

        Always build projects with a virtualenv.

        :param build_env: Build environment to pass commands and execution through.
        """
        self.build_env.update_build(state=BUILD_STATE_INSTALLING)

        with self.project.repo_nonblockinglock(version=self.version):
            # Check if the python version/build image in the current venv is the
            # same to be used in this build and if it differs, wipe the venv to
            # avoid conflicts.
            if self.python_env.is_obsolete:
                self.python_env.delete_existing_venv_dir()
            else:
                self.python_env.delete_existing_build_dir()

            self.python_env.setup_base()
            self.python_env.save_environment_json()
            self.python_env.install_core_requirements()
            self.python_env.install_requirements()

    def build_docs(self):
        """
        Wrapper to all build functions.

        Executes the necessary builds for this task and returns whether the
        build was successful or not.

        :returns: Build outcomes with keys for html, search, localmedia, pdf,
                  and epub
        :rtype: dict
        """
        self.build_env.update_build(state=BUILD_STATE_BUILDING)
        before_build.send(sender=self.version)

        outcomes = defaultdict(lambda: False)
        with self.project.repo_nonblockinglock(version=self.version):
            outcomes['html'] = self.build_docs_html()
            outcomes['search'] = self.build_docs_search()
            outcomes['localmedia'] = self.build_docs_localmedia()
            outcomes['pdf'] = self.build_docs_pdf()
            outcomes['epub'] = self.build_docs_epub()

        after_build.send(sender=self.version)
        return outcomes

    def build_docs_html(self):
        """Build HTML docs."""
        html_builder = get_builder_class(self.config.doctype)(
            build_env=self.build_env,
            python_env=self.python_env,
        )
        if self.build_force:
            html_builder.force()
        html_builder.append_conf()
        success = html_builder.build()
        if success:
            html_builder.move()

        # Gracefully attempt to move files via task on web workers.
        try:
            broadcast(
                type='app',
                task=move_files,
                args=[
                    self.version.pk,
                    socket.gethostname(), self.config.doctype
                ],
                kwargs=dict(html=True),
            )
        except socket.error:
            log.exception('move_files task has failed on socket error.')

        return success

    def build_docs_search(self):
        """Build search data."""
        # Search is always run in sphinx using the rtd-sphinx-extension.
        # Mkdocs has no search currently.
        if self.is_type_sphinx():
            return True
        return False

    def build_docs_localmedia(self):
        """Get local media files with separate build."""
        if 'htmlzip' not in self.config.formats:
            return False
        # We don't generate a zip for mkdocs currently.
        if self.is_type_sphinx():
            return self.build_docs_class('sphinx_singlehtmllocalmedia')
        return False

    def build_docs_pdf(self):
        """Build PDF docs."""
        if 'pdf' not in self.config.formats:
            return False
        # Mkdocs has no pdf generation currently.
        if self.is_type_sphinx():
            return self.build_docs_class('sphinx_pdf')
        return False

    def build_docs_epub(self):
        """Build ePub docs."""
        if 'epub' not in self.config.formats:
            return False
        # Mkdocs has no epub generation currently.
        if self.is_type_sphinx():
            return self.build_docs_class('sphinx_epub')
        return False

    def build_docs_class(self, builder_class):
        """
        Build docs with additional doc backends.

        These steps are not necessarily required for the build to halt, so we
        only raise a warning exception here. A hard error will halt the build
        process.
        """
        builder = get_builder_class(builder_class)(
            self.build_env,
            python_env=self.python_env,
        )
        success = builder.build()
        builder.move()
        return success

    def send_notifications(self, version_pk, build_pk):
        """Send notifications on build failure."""
        send_notifications.delay(version_pk, build_pk=build_pk)

    def is_type_sphinx(self):
        """Is documentation type Sphinx."""
        return 'sphinx' in self.config.doctype


# Web tasks
@app.task(queue='web')
def sync_files(
        project_pk,
        version_pk,
        doctype,
        hostname=None,
        html=False,
        localmedia=False,
        search=False,
        pdf=False,
        epub=False,
        delete_unsynced_media=False,
):
    """
    Sync build artifacts to application instances.

    This task broadcasts from a build instance on build completion and performs
    synchronization of build artifacts on each application instance.
    """
    # Clean up unused artifacts
    version = Version.objects.get_object_or_log(pk=version_pk)
    if not version:
        return

    # Sync files to the web servers
    move_files(
        version_pk,
        hostname,
        doctype,
        html=html,
        localmedia=localmedia,
        search=search,
        pdf=pdf,
        epub=epub,
        delete_unsynced_media=delete_unsynced_media,
    )

    # Symlink project
    symlink_project(project_pk)

    # Update metadata
    update_static_metadata(project_pk)


@app.task(queue='web')
def move_files(
        version_pk,
        hostname,
        doctype,
        html=False,
        localmedia=False,
        search=False,
        pdf=False,
        epub=False,
        delete_unsynced_media=False,
):
    """
    Task to move built documentation to web servers.

    :param version_pk: Version id to sync files for
    :param hostname: Hostname to sync to
    :param html: Sync HTML
    :type html: bool
    :param localmedia: Sync local media files
    :type localmedia: bool
    :param search: Sync search files
    :type search: bool
    :param pdf: Sync PDF files
    :type pdf: bool
    :param epub: Sync ePub files
    :type epub: bool
    :param delete_unsynced_media: Whether to try and delete files.
    :type delete_unsynced_media: bool
    """
    version = Version.objects.get_object_or_log(pk=version_pk)
    if not version:
        return

    # This is False if we have already synced media files to blob storage
    # We set `epub=False` for example so data doesn't get re-uploaded on each
    # web, so we need this to protect against deleting in those cases
    if delete_unsynced_media:
        downloads = {
            'pdf': pdf,
            'epub': epub,
            'htmlzip': localmedia,
        }
        unsync_downloads = (k for k, v in downloads.items() if not v)
        for media_type in unsync_downloads:
            remove_dirs([
                version.project.get_production_media_path(
                    type_=media_type,
                    version_slug=version.slug,
                    include_file=False,
                ),
            ])

    log.debug(
        LOG_TEMPLATE,
        {
            'project': version.project.slug,
            'version': version.slug,
            'msg': 'Moving files',
        }
    )

    if html:
        from_path = version.project.artifact_path(
            version=version.slug,
            type_=doctype,
        )
        target = version.project.rtd_build_path(version.slug)
        Syncer.copy(from_path, target, host=hostname)

    if search:
        from_path = version.project.artifact_path(
            version=version.slug,
            type_='sphinx_search',
        )
        to_path = version.project.get_production_media_path(
            type_='json',
            version_slug=version.slug,
            include_file=False,
        )
        Syncer.copy(from_path, to_path, host=hostname)

    if localmedia:
        from_path = os.path.join(
            version.project.artifact_path(
                version=version.slug,
                type_='sphinx_localmedia',
            ),
            '{}.zip'.format(version.project.slug),
        )
        to_path = version.project.get_production_media_path(
            type_='htmlzip',
            version_slug=version.slug,
            include_file=True,
        )
        Syncer.copy(from_path, to_path, host=hostname, is_file=True)
    if pdf:
        from_path = os.path.join(
            version.project.artifact_path(
                version=version.slug,
                type_='sphinx_pdf',
            ),
            '{}.pdf'.format(version.project.slug),
        )
        to_path = version.project.get_production_media_path(
            type_='pdf',
            version_slug=version.slug,
            include_file=True,
        )
        Syncer.copy(from_path, to_path, host=hostname, is_file=True)
    if epub:
        from_path = os.path.join(
            version.project.artifact_path(
                version=version.slug,
                type_='sphinx_epub',
            ),
            '{}.epub'.format(version.project.slug),
        )
        to_path = version.project.get_production_media_path(
            type_='epub',
            version_slug=version.slug,
            include_file=True,
        )
        Syncer.copy(from_path, to_path, host=hostname, is_file=True)


@app.task(queue='web')
def symlink_project(project_pk):
    project = Project.objects.get(pk=project_pk)
    for symlink in [PublicSymlink, PrivateSymlink]:
        sym = symlink(project=project)
        sym.run()


@app.task(queue='web')
def symlink_domain(project_pk, domain, delete=False):
    """
    Symlink domain.

    :param project_pk: project's pk
    :type project_pk: int
    :param domain: domain for the symlink
    :type domain: str
    """
    project = Project.objects.get(pk=project_pk)
    for symlink in [PublicSymlink, PrivateSymlink]:
        sym = symlink(project=project)
        if delete:
            sym.remove_symlink_cname(domain)
        else:
            sym.symlink_cnames(domain)


@app.task(queue='web')
def remove_orphan_symlinks():
    """
    Remove orphan symlinks.

    List CNAME_ROOT for Public and Private symlinks, check that all the listed
    cname exist in the database and if doesn't exist, they are un-linked.
    """
    for symlink in [PublicSymlink, PrivateSymlink]:
        for domain_path in [symlink.PROJECT_CNAME_ROOT, symlink.CNAME_ROOT]:
            valid_cnames = set(
                Domain.objects.all().values_list('domain', flat=True),
            )
            orphan_cnames = set(os.listdir(domain_path)) - valid_cnames
            for cname in orphan_cnames:
                orphan_domain_path = os.path.join(domain_path, cname)
                log.info('Unlinking orphan CNAME: %s', orphan_domain_path)
                safe_unlink(orphan_domain_path)


@app.task(queue='web')
def broadcast_remove_orphan_symlinks():
    """
    Broadcast the task ``remove_orphan_symlinks`` to all our web servers.

    This task is executed by CELERY BEAT.
    """
    broadcast(type='web', task=remove_orphan_symlinks, args=[])


@app.task(queue='web')
def symlink_subproject(project_pk):
    project = Project.objects.get(pk=project_pk)
    for symlink in [PublicSymlink, PrivateSymlink]:
        sym = symlink(project=project)
        sym.symlink_subprojects()


@app.task(queue='web')
def fileify(version_pk, commit):
    """
    Create ImportedFile objects for all of a version's files.

    This is so we have an idea of what files we have in the database.
    """
    version = Version.objects.get_object_or_log(pk=version_pk)
    if not version:
        return
    project = version.project

    if not commit:
        log.warning(
            LOG_TEMPLATE,
            {
                'project': project.slug,
                'version': version.slug,
                'msg': (
                    'Search index not being built because no commit information'
                ),
            }
        )
        return

    path = project.rtd_build_path(version.slug)
    if path:
        log.info(
            LOG_TEMPLATE,
            {
                'project': version.project.slug,
                'version': version.slug,
                'msg': 'Creating ImportedFiles',
            }
        )
        try:
            _manage_imported_files(version, path, commit)
        except Exception:
            log.exception('Failed during ImportedFile creation')

        try:
            _update_intersphinx_data(version, path, commit)
        except Exception:
            log.exception('Failed during SphinxDomain creation')


def _update_intersphinx_data(version, path, commit):
    """
    Update intersphinx data for this version.

    :param version: Version instance
    :param path: Path to search
    :param commit: Commit that updated path
    """
    object_file = os.path.join(path, 'objects.inv')
    if not os.path.exists(object_file):
        log.debug('No objects.inv, skipping intersphinx indexing.')
        return

    full_json_path = version.project.get_production_media_path(
        type_='json', version_slug=version.slug, include_file=False
    )
    type_file = os.path.join(full_json_path, 'readthedocs-sphinx-domain-names.json')
    types = {}
    titles = {}
    if os.path.exists(type_file):
        try:
            data = json.load(open(type_file))
            types = data['types']
            titles = data['titles']
        except Exception:
            log.exception('Exception parsing readthedocs-sphinx-domain-names.json')

    # These classes are copied from Sphinx
    # https://git.io/fhFbI
    class MockConfig:
        intersphinx_timeout = None
        tls_verify = False

    class MockApp:
        srcdir = ''
        config = MockConfig()

        def warn(self, msg):
            log.warning('Sphinx MockApp: %s', msg)

    created_sphinx_domains = []

    invdata = intersphinx.fetch_inventory(MockApp(), '', object_file)
    for key, value in sorted(invdata.items() or {}):
        domain, _type = key.split(':')
        for name, einfo in sorted(value.items()):
            # project, version, url, display_name
            # ('Sphinx', '1.7.9', 'faq.html#epub-faq', 'Epub info')
            url = einfo[2]
            if '#' in url:
                doc_name, anchor = url.split(
                    '#',
                    # The anchor can contain ``#`` characters
                    maxsplit=1
                )
            else:
                doc_name, anchor = url, ''
            display_name = einfo[3]
            obj, created = SphinxDomain.objects.get_or_create(
                project=version.project,
                version=version,
                domain=domain,
                name=name,
                display_name=display_name,
                type=_type,
                type_display=types.get(f'{domain}:{_type}', ''),
                doc_name=doc_name,
                doc_display=titles.get(doc_name, ''),
                anchor=anchor,
            )
            if obj.commit != commit:
                obj.commit = commit
                obj.save()
            if created:
                created_sphinx_domains.append(obj)

    # Send bulk_post_create signal for bulk indexing to Elasticsearch
    bulk_post_create.send(sender=SphinxDomain, instance_list=created_sphinx_domains, commit=commit)

    # Delete the SphinxDomain first from previous commit and
    # send bulk_post_delete signal for bulk removing from Elasticsearch
    delete_queryset = (
        SphinxDomain.objects.filter(project=version.project,
                                    version=version
                                    ).exclude(commit=commit)
    )
    # Keep the objects into memory to send it to signal
    instance_list = list(delete_queryset)
    # Always pass the list of instance, not queryset.
    bulk_post_delete.send(sender=SphinxDomain, instance_list=instance_list, commit=commit)

    # Delete from previous versions
    delete_queryset.delete()


def _manage_imported_files(version, path, commit):
    """
    Update imported files for version.

    :param version: Version instance
    :param path: Path to search
    :param commit: Commit that updated path
    """
    changed_files = set()
    created_html_files = []
    for root, __, filenames in os.walk(path):
        for filename in filenames:
            if fnmatch.fnmatch(filename, '*.html'):
                model_class = HTMLFile
            else:
                model_class = ImportedFile

            dirpath = os.path.join(
                root.replace(path, '').lstrip('/'), filename.lstrip('/')
            )
            full_path = os.path.join(root, filename)
            md5 = hashlib.md5(open(full_path, 'rb').read()).hexdigest()
            try:
                # pylint: disable=unpacking-non-sequence
                obj, created = model_class.objects.get_or_create(
                    project=version.project,
                    version=version,
                    path=dirpath,
                    name=filename,
                )
            except model_class.MultipleObjectsReturned:
                log.warning('Error creating ImportedFile')
                continue
            if obj.md5 != md5:
                obj.md5 = md5
                changed_files.add(dirpath)
            if obj.commit != commit:
                obj.commit = commit
            obj.save()

            if created and model_class == HTMLFile:
                # the `obj` is HTMLFile, so add it to the list
                created_html_files.append(obj)

    # Send bulk_post_create signal for bulk indexing to Elasticsearch
    bulk_post_create.send(sender=HTMLFile, instance_list=created_html_files,
                          version=version, commit=commit)

    # Delete the HTMLFile first from previous commit and
    # send bulk_post_delete signal for bulk removing from Elasticsearch
    delete_queryset = (
        HTMLFile.objects.filter(project=version.project,
                                version=version).exclude(commit=commit)
    )

    # Keep the objects into memory to send it to signal
    instance_list = list(delete_queryset)

    # Always pass the list of instance, not queryset.
    # These objects must exist though,
    # because the task will query the DB for the objects before deleting
    bulk_post_delete.send(sender=HTMLFile, instance_list=instance_list,
                          version=version, commit=commit)

    # Delete ImportedFiles from previous versions
    delete_queryset.delete()

    # This is required to delete ImportedFile objects that aren't HTMLFile objects,
    ImportedFile.objects.filter(
        project=version.project, version=version
    ).exclude(commit=commit).delete()

    changed_files = [
        resolve_path(
            version.project,
            filename=file,
            version_slug=version.slug,
        ) for file in changed_files
    ]
    files_changed.send(
        sender=Project,
        project=version.project,
        files=changed_files,
    )


@app.task(queue='web')
def send_notifications(version_pk, build_pk):
    version = Version.objects.get_object_or_log(pk=version_pk)
    if not version:
        return
    build = Build.objects.get(pk=build_pk)

    for hook in version.project.webhook_notifications.all():
        webhook_notification(version, build, hook.url)
    for email in version.project.emailhook_notifications.all().values_list(
            'email',
            flat=True,
    ):
        email_notification(version, build, email)


def email_notification(version, build, email):
    """
    Send email notifications for build failure.

    :param version: :py:class:`Version` instance that failed
    :param build: :py:class:`Build` instance that failed
    :param email: Email recipient address
    """
    log.debug(
        LOG_TEMPLATE,
        {
            'project': version.project.slug,
            'version': version.slug,
            'msg': 'sending email to: %s' % email,
        }
    )

    # We send only what we need from the Django model objects here to avoid
    # serialization problems in the ``readthedocs.core.tasks.send_email_task``
    context = {
        'version': {
            'verbose_name': version.verbose_name,
        },
        'project': {
            'name': version.project.name,
        },
        'build': {
            'pk': build.pk,
            'error': build.error,
        },
        'build_url': 'https://{}{}'.format(
            settings.PRODUCTION_DOMAIN,
            build.get_absolute_url(),
        ),
        'unsub_url': 'https://{}{}'.format(
            settings.PRODUCTION_DOMAIN,
            reverse('projects_notifications', args=[version.project.slug]),
        ),
    }

    if build.commit:
        title = _(
            'Failed: {project[name]} ({commit})',
        ).format(commit=build.commit[:8], **context)
    else:
        title = _('Failed: {project[name]} ({version[verbose_name]})').format(
            **context
        )

    send_email(
        email,
        title,
        template='projects/email/build_failed.txt',
        template_html='projects/email/build_failed.html',
        context=context,
    )


def webhook_notification(version, build, hook_url):
    """
    Send webhook notification for project webhook.

    :param version: Version instance to send hook for
    :param build: Build instance that failed
    :param hook_url: Hook URL to send to
    """
    project = version.project

    data = json.dumps({
        'name': project.name,
        'slug': project.slug,
        'build': {
            'id': build.id,
            'success': build.success,
            'date': build.date.strftime('%Y-%m-%d %H:%M:%S'),
        },
    })
    log.debug(
        LOG_TEMPLATE,
        {
            'project': project.slug,
            'version': '',
            'msg': 'sending notification to: %s' % hook_url,
        }
    )
    try:
        requests.post(hook_url, data=data)
    except Exception:
        log.exception('Failed to POST on webhook url: url=%s', hook_url)


@app.task(queue='web')
def update_static_metadata(project_pk, path=None):
    """
    Update static metadata JSON file.

    Metadata settings include the following project settings:

    version
      The default version for the project, default: `latest`

    language
      The default language for the project, default: `en`

    languages
      List of languages built by linked translation projects.
    """
    project = Project.objects.get(pk=project_pk)
    if not path:
        path = project.static_metadata_path()

    log.info(
        LOG_TEMPLATE,
        {
            'project': project.slug,
            'version': '',
            'msg': 'Updating static metadata',
        }
    )
    translations = [trans.language for trans in project.translations.all()]
    languages = set(translations)
    # Convert to JSON safe types
    metadata = {
        'version': project.default_version,
        'language': project.language,
        'languages': list(languages),
        'single_version': project.single_version,
        'subdomain': project.subdomain(),
        'canonical_url': project.get_canonical_url(),
    }
    try:
        fh = open(path, 'w+')
        json.dump(metadata, fh)
        fh.close()
    except (AttributeError, IOError) as e:
        log.debug(
            LOG_TEMPLATE,
            {
                'project': project.slug,
                'version': '',
                'msg': 'Cannot write to metadata.json: {}'.format(e),
            }
        )


# Random Tasks
@app.task()
def remove_dirs(paths):
    """
    Remove artifacts from servers.

    This is mainly a wrapper around shutil.rmtree so that we can remove things across
    every instance of a type of server (eg. all builds or all webs).

    :param paths: list containing PATHs where file is on disk
    """
    for path in paths:
        log.info('Removing %s', path)
        shutil.rmtree(path, ignore_errors=True)


@app.task(queue='web')
def sync_callback(_, version_pk, commit, *args, **kwargs):
    """
    Called once the sync_files tasks are done.

    The first argument is the result from previous tasks, which we discard.
    """
    try:
        fileify(version_pk, commit=commit)
    except Exception:
        log.exception('Post sync tasks failed, not stopping build')


@app.task()
def finish_inactive_builds():
    """
    Finish inactive builds.

    A build is consider inactive if it's not in ``FINISHED`` state and it has been
    "running" for more time that the allowed one (``Project.container_time_limit``
    or ``DOCKER_LIMITS['time']`` plus a 20% of it).

    These inactive builds will be marked as ``success`` and ``FINISHED`` with an
    ``error`` to be communicated to the user.
    """
    time_limit = int(DOCKER_LIMITS['time'] * 1.2)
    delta = datetime.timedelta(seconds=time_limit)
    query = (
        ~Q(state=BUILD_STATE_FINISHED) & Q(date__lte=timezone.now() - delta)
    )

    builds_finished = 0
    builds = Build.objects.filter(query)[:50]
    for build in builds:

        if build.project.container_time_limit:
            custom_delta = datetime.timedelta(
                seconds=int(build.project.container_time_limit),
            )
            if build.date + custom_delta > timezone.now():
                # Do not mark as FINISHED builds with a custom time limit that wasn't
                # expired yet (they are still building the project version)
                continue

        build.success = False
        build.state = BUILD_STATE_FINISHED
        build.error = _(
            'This build was terminated due to inactivity. If you '
            'continue to encounter this error, file a support '
            'request with and reference this build id ({}).'.format(build.pk),
        )
        build.save()
        builds_finished += 1

    log.info(
        'Builds marked as "Terminated due inactivity": %s',
        builds_finished,
    )


@app.task(queue='web')
def retry_domain_verification(domain_pk):
    """
    Trigger domain verification on a domain.

    :param domain_pk: a `Domain` pk to verify
    """
    domain = Domain.objects.get(pk=domain_pk)
    domain_verify.send(
        sender=domain.__class__,
        domain=domain,
    )<|MERGE_RESOLUTION|>--- conflicted
+++ resolved
@@ -570,19 +570,6 @@
                 raise VersionLockedError
             except SoftTimeLimitExceeded:
                 raise BuildTimeoutError
-<<<<<<< HEAD
-=======
-
-            # Finalize build and update web servers
-            if self.build.get('id'):
-                self.update_app_instances(
-                    html=bool(outcomes['html']),
-                    search=bool(outcomes['search']),
-                    localmedia=bool(outcomes['localmedia']),
-                    pdf=bool(outcomes['pdf']),
-                    epub=bool(outcomes['epub']),
-                )
->>>>>>> f906a4cf
             else:
                 build_id = self.build.get('id')
                 if build_id:
