--- conflicted
+++ resolved
@@ -1038,18 +1038,7 @@
     """
     version = Version.objects.get(pk=version_pk)
 
-<<<<<<< HEAD
     page_list = process_all_json_files(version, build_dir=False)
-=======
-    if 'sphinx' in version.project.documentation_type:
-        page_list = process_all_json_files(version, build_dir=False)
-    else:
-        log.debug(
-            'Unknown documentation type: %s',
-            version.project.documentation_type,
-        )
-        return
->>>>>>> 59d9e3ec
 
     log_msg = ' '.join([page['path'] for page in page_list])
     log.info(
