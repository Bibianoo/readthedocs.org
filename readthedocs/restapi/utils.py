--- conflicted
+++ resolved
@@ -160,129 +160,6 @@
     return set()
 
 
-<<<<<<< HEAD
-=======
-def index_search_request(
-        version,
-        page_list,
-        commit,
-        project_scale,
-        page_scale,
-        section=True,
-        delete=True,
-):
-    """
-    Update search indexes with build output JSON.
-
-    In order to keep sub-projects all indexed on the same shard, indexes will be
-    updated using the parent project's slug as the routing value.
-    """
-    # TODO refactor this function
-    # pylint: disable=too-many-locals
-    project = version.project
-
-    log_msg = ' '.join([page['path'] for page in page_list])
-    log.info(
-        'Updating search index: project=%s pages=[%s]',
-        project.slug,
-        log_msg,
-    )
-
-    project_obj = ProjectIndex()
-    project_obj.index_document(
-        data={
-            'id': project.pk,
-            'name': project.name,
-            'slug': project.slug,
-            'description': project.description,
-            'lang': project.language,
-            'author': [user.username for user in project.users.all()],
-            'url': project.get_absolute_url(),
-            'tags': None,
-            'weight': project_scale,
-        },
-    )
-
-    page_obj = PageIndex()
-    section_obj = SectionIndex()
-    index_list = []
-    section_index_list = []
-    routes = [project.slug]
-    routes.extend([p.parent.slug for p in project.superprojects.all()])
-    for page in page_list:
-        log.debug('Indexing page: %s:%s', project.slug, page['path'])
-        to_hash = '-'.join([project.slug, version.slug, page['path']])
-        page_id = hashlib.md5(to_hash.encode('utf-8')).hexdigest()
-        index_list.append({
-            'id': page_id,
-            'project': project.slug,
-            'version': version.slug,
-            'path': page['path'],
-            'title': page['title'],
-            'headers': page['headers'],
-            'content': page['content'],
-            'taxonomy': None,
-            'commit': commit,
-            'weight': page_scale + project_scale,
-        })
-        if section:
-            for sect in page['sections']:
-                id_to_hash = '-'.join([
-                    project.slug,
-                    version.slug,
-                    page['path'],
-                    sect['id'],
-                ])
-                section_index_list.append({
-                    'id': (hashlib.md5(id_to_hash.encode('utf-8')).hexdigest()),
-                    'project': project.slug,
-                    'version': version.slug,
-                    'path': page['path'],
-                    'page_id': sect['id'],
-                    'title': sect['title'],
-                    'content': sect['content'],
-                    'weight': page_scale,
-                })
-            for route in routes:
-                section_obj.bulk_index(
-                    section_index_list,
-                    parent=page_id,
-                    routing=route,
-                )
-
-    for route in routes:
-        page_obj.bulk_index(index_list, parent=project.slug, routing=route)
-
-    if delete:
-        log.info('Deleting files not in commit: %s', commit)
-        # TODO: AK Make sure this works
-        delete_query = {
-            'query': {
-                'bool': {
-                    'must': [
-                        {
-                            'term': {
-                                'project': project.slug,
-                            },
-                        },
-                        {
-                            'term': {
-                                'version': version.slug,
-                            },
-                        },
-                    ],
-                    'must_not': {
-                        'term': {
-                            'commit': commit,
-                        },
-                    },
-                },
-            },
-        }
-        page_obj.delete_document(body=delete_query)
-
-
->>>>>>> 7a541825
 class RemoteOrganizationPagination(PageNumberPagination):
     page_size = 25
 
