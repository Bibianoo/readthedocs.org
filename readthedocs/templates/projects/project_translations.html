--- conflicted
+++ resolved
@@ -20,15 +20,11 @@
 
   {% if project.main_language_project %}
     <p>
-<<<<<<< HEAD
-      <input style="display: inline;" type="submit" value="{% trans "Add" %}">
-=======
       {% blocktrans trimmed with language=project.get_language_display  main_project=project.main_language_project.name %}
         This project is already configured as the <code>{{ language }}</code> translation of
         "{{ main_project }}".
         Nested translations are not supported.
       {% endblocktrans %}
->>>>>>> 32670cb8
     </p>
 
     <a href="{% url 'projects_translations' project_slug=project.main_language_project.slug %}">
@@ -54,7 +50,7 @@
     </p>
     <form method="post" action=".">{% csrf_token %}
       {{ form.as_p }}
-      <input type="submit" value="{% trans "Submit" %}">
+      <input type="submit" value="{% trans "Add" %}">
     </form>
   {% endif %}
 {% endblock %}