import logging

from dateutil.parser import parse
from django.apps import apps
from django.db.models import F
from django.utils import timezone
from django_elasticsearch_dsl.registries import registry

from readthedocs.builds.models import Version
from readthedocs.projects.models import Project
from readthedocs.search.models import SearchQuery, PageView
from readthedocs.worker import app
from .utils import _get_index, _get_document

log = logging.getLogger(__name__)


@app.task(queue='web')
def index_objects_to_es(
    app_label, model_name, document_class, index_name=None, chunk=None, objects_id=None
):

    if chunk and objects_id:
        raise ValueError('You can not pass both chunk and objects_id.')

    if not (chunk or objects_id):
        raise ValueError('You must pass a chunk or objects_id.')

    model = apps.get_model(app_label, model_name)
    document = _get_document(model=model, document_class=document_class)
    doc_obj = document()

    # WARNING: This must use the exact same queryset as from where we get the ID's
    # There is a chance there is a race condition here as the ID's may change as the task runs,
    # so we need to think through this a bit more and probably pass explicit ID's,
    # but there are performance issues with that on large model sets
    queryset = doc_obj.get_queryset()
    if chunk:
        # Chunk is a tuple with start and end index of queryset
        start = chunk[0]
        end = chunk[1]
        queryset = queryset[start:end]
    elif objects_id:
        queryset = queryset.filter(id__in=objects_id)

    if index_name:
        # Hack the index name temporarily for reindexing tasks
        old_index_name = document._doc_type.index
        document._doc_type.index = index_name
        log.info('Replacing index name %s with %s', old_index_name, index_name)

    log.info("Indexing model: %s, '%s' objects", model.__name__, queryset.count())
    doc_obj.update(queryset.iterator())

    if index_name:
        log.info('Undoing index replacement, settings %s with %s',
                 document._doc_type.index, old_index_name)
        document._doc_type.index = old_index_name


@app.task(queue='web')
def delete_objects_in_es(app_label, model_name, document_class, objects_id):
    model = apps.get_model(app_label, model_name)
    document = _get_document(model=model, document_class=document_class)
    doc_obj = document()
    queryset = doc_obj.get_queryset()
    queryset = queryset.filter(id__in=objects_id)
    log.info("Deleting model: %s, '%s' objects", model.__name__, queryset.count())
    try:
        # This is a common case that we should be handling a better way
        doc_obj.update(queryset.iterator(), action='delete')
    except Exception:
        log.warning('Unable to delete a subset of files. Continuing.', exc_info=True)


@app.task(queue='web')
def create_new_es_index(app_label, model_name, index_name, new_index_name):
    model = apps.get_model(app_label, model_name)
    indices = registry.get_indices(models=[model])
    old_index = _get_index(indices=indices, index_name=index_name)
    new_index = old_index.clone(name=new_index_name)
    new_index.create()


@app.task(queue='web')
def switch_es_index(app_label, model_name, index_name, new_index_name):
    model = apps.get_model(app_label, model_name)
    indices = registry.get_indices(models=[model])
    old_index = _get_index(indices=indices, index_name=index_name)
    new_index = old_index.clone(name=new_index_name)
    old_index_actual_name = None

    if old_index.exists():
        # Alias can not be used to delete an index.
        # https://www.elastic.co/guide/en/elasticsearch/reference/6.0/indices-delete-index.html
        # So get the index actual name to delete it
        old_index_info = old_index.get()
        # The info is a dictionary and the key is the actual name of the index
        old_index_actual_name = list(old_index_info.keys())[0]

    # Put alias into the new index name and delete the old index if its exist
    new_index.put_alias(name=index_name)
    if old_index_actual_name:
        old_index.connection.indices.delete(index=old_index_actual_name)


@app.task(queue='web')
def index_missing_objects(app_label, model_name, document_class, index_generation_time):
    """
    Task to insure that none of the object is missed from indexing.

    The object ids are sent to `index_objects_to_es` task for indexing.
    While the task is running, new objects can be created/deleted in database
    and they will not be in the tasks for indexing into ES.
    This task will index all the objects that got into DB after the `latest_indexed` timestamp
    to ensure that everything is in ES index.
    """
    model = apps.get_model(app_label, model_name)
    document = _get_document(model=model, document_class=document_class)
    query_string = '{}__lte'.format(document.modified_model_field)
    queryset = document().get_queryset().exclude(**{query_string: index_generation_time})
    document().update(queryset.iterator())

    log.info("Indexed %s missing objects from model: %s'", queryset.count(), model.__name__)

    # TODO: Figure out how to remove the objects from ES index that has been deleted


@app.task(queue='web')
def delete_old_search_queries_from_db():
    """
    Delete old SearchQuery objects.

    This is run by celery beat every day.
    """
    last_3_months = timezone.now().date() - timezone.timedelta(days=90)
    search_queries_qs = SearchQuery.objects.filter(
        created__date__lte=last_3_months,
    )

    if search_queries_qs.exists():
        log.info('Deleting search queries for last 3 months. Total: %s', search_queries_qs.count())
        search_queries_qs.delete()


@app.task(queue='web')
def record_search_query(project_slug, version_slug, query, total_results, time_string):
    """Record/update search query in database."""
    if not project_slug or not version_slug or not query:
        log.debug(
            'Not recording the search query. Passed arguments: '
            'project_slug: %s, version_slug: %s, query: %s, total_results: %s, time: %s' % (
                project_slug, version_slug, query, total_results, time_string
            )
        )
        return

    time = parse(time_string)
    before_10_sec = time - timezone.timedelta(seconds=10)
    partial_query_qs = SearchQuery.objects.filter(
        project__slug=project_slug,
        version__slug=version_slug,
        modified__gte=before_10_sec,
    ).order_by('-modified')

    # check if partial query exists,
    # if yes, then just update the object.
    for partial_query in partial_query_qs.iterator():
        if query.startswith(partial_query.query):
            partial_query.query = query
            partial_query.save()
            return

    # don't record query with zero results.
    if not total_results:
        log.debug(
            'Not recording search query because of zero results. Passed arguments: '
            'project_slug: %s, version_slug: %s, query: %s, total_results: %s, time: %s' % (
                project_slug, version_slug, query, total_results, time
            )
        )
        return

    project = Project.objects.filter(slug=project_slug).first()
    if not project:
        log.debug(
            'Not recording the search query because project does not exist. '
            'project_slug: %s' % (
                project_slug
            )
        )
        return

    version_qs = Version.objects.filter(project=project, slug=version_slug)

    if not version_qs.exists():
        log.debug(
            'Not recording the search query because version does not exist. '
            'project_slug: %s, version_slug: %s' % (
                project_slug, version_slug
            )
        )
        return

    version = version_qs.first()

    # make a new SearchQuery object.
    SearchQuery.objects.create(
        project=project,
        version=version,
        query=query,
<<<<<<< HEAD
    )
    obj.created = time
    obj.save()


@app.task(queue='web')
def increase_page_view_count(project_slug, version_slug, path):
    today_date = timezone.now().date()
    page_view_obj = PageView.objects.filter(
        project__slug=project_slug,
        version__slug=version_slug,
        path=path,
        date=today_date,
    ).first()

    if page_view_obj:
        page_view_obj.view_count = F('view_count') + 1
        page_view_obj.save()
    else:
        project = Project.objects.get(slug=project_slug)
        version = Version.objects.get(project=project, slug=version_slug)
        PageView.objects.create(
            project=project,
            version=version,
            path=path,
            date=today_date,
        )
=======
    )
>>>>>>> 35b5ca28
<|MERGE_RESOLUTION|>--- conflicted
+++ resolved
@@ -209,10 +209,7 @@
         project=project,
         version=version,
         query=query,
-<<<<<<< HEAD
     )
-    obj.created = time
-    obj.save()
 
 
 @app.task(queue='web')
@@ -236,7 +233,4 @@
             version=version,
             path=path,
             date=today_date,
-        )
-=======
-    )
->>>>>>> 35b5ca28
+        )