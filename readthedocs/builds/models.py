--- conflicted
+++ resolved
@@ -56,10 +56,6 @@
 from readthedocs.builds.version_slug import VersionSlugField
 from readthedocs.config import LATEST_CONFIGURATION_VERSION
 from readthedocs.core.utils import broadcast
-<<<<<<< HEAD
-from readthedocs.oauth.models import RemoteRepository
-=======
->>>>>>> 1254704e
 from readthedocs.projects.constants import (
     BITBUCKET_COMMIT_URL,
     BITBUCKET_URL,
@@ -1014,7 +1010,6 @@
             raise NotImplementedError
         action(version, match_result, self.action_arg)
 
-<<<<<<< HEAD
     def move(self, steps):
         """
         Move the rule n steps.
@@ -1072,20 +1067,11 @@
         self.save()
         return True
 
-=======
->>>>>>> 1254704e
     def get_description(self):
         if self.description:
             return self.description
         return f'{self.get_action_display()}'
 
-<<<<<<< HEAD
-    @property
-    def edit_url(self):
-        raise NotImplementedError
-
-=======
->>>>>>> 1254704e
     def __str__(self):
         class_name = self.__class__.__name__
         return (
